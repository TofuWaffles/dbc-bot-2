--- conflicted
+++ resolved
@@ -1,4 +1,3 @@
-<<<<<<< HEAD
 [package]
 name = "dbcbot"
 version = "0.1.0"
@@ -24,32 +23,4 @@
 strum_macros = "0.26.4"
 strum = {version = "0.26.3", features = ["derive"]}
 cached = "0.52.0"
-base64 = "0.22.1"
-=======
-[package]
-name = "dbcbot"
-version = "0.1.0"
-edition = "2021"
-
-# See more keys and their definitions at https://doc.rust-lang.org/cargo/reference/manifest.html
-
-[dependencies]
-anyhow = "1.0.86"
-chrono = "0.4.37"
-dotenv = "0.15.0"
-futures = "0.3.30"
-poise = { version = "0.6.1", features = [] }
-prettytable = "0.10.0"
-reqwest = { version = "0.12.2", features = ["json", "native-tls-vendored"] }
-serde = { version = "1.0.197", features = ["derive"] }
-serde_json = "1.0.120"
-tokio = { version = "1.36.0", features = ["macros", "rt-multi-thread", "time"] }
-sqlx = { version = "0.7.4", features = ["runtime-tokio", "postgres", "chrono", "macros"]}
-tracing = "0.1.40"
-tracing-subscriber = { version = "0.3.18", features = ["env-filter"] }
-urlencoding = "2.1.3"
-strum_macros = "0.26.4"
-strum = {version = "0.26.3", features = ["derive"]}
-cached = "0.52.0"
-base64 = "0.22.1"
->>>>>>> bdb70236
+base64 = "0.22.1"