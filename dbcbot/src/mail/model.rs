--- conflicted
+++ resolved
@@ -1,86 +1,3 @@
-<<<<<<< HEAD
-use crate::{database::models::Selectable, BotContext, BotError};
-use poise::serenity_prelude::{User, UserId};
-use serde::{Deserialize, Serialize};
-#[derive(Debug, PartialEq, Eq, sqlx::Type, Serialize, Deserialize, Clone)]
-#[sqlx(type_name = "mail_type", rename_all = "snake_case")]
-pub enum MailType {
-    User,
-    Marshal,
-}
-
-impl Default for MailType {
-    fn default() -> Self {
-        Self::User
-    }
-}
-
-#[derive(Debug, Serialize, Deserialize, Clone)]
-pub struct Mail {
-    pub id: i64, //timestamp
-    pub sender: String,
-    pub recipient: String,
-    pub subject: String,
-    #[serde(default)]
-    pub match_id: String,
-    pub body: String,
-    pub read: bool,
-    pub mode: MailType,
-}
-impl Mail {
-    pub async fn new(
-        sender: String,
-        recipient: String,
-        subject: String,
-        body: String,
-        match_id: impl Into<Option<String>>,
-    ) -> Self {
-        Self {
-            id: chrono::Utc::now().timestamp(),
-            sender,
-            recipient,
-            subject,
-            body,
-            match_id: match_id.into().unwrap_or_default(),
-            read: false,
-            mode: MailType::default(),
-        }
-    }
-    pub async fn recipient(&self, ctx: &BotContext<'_>) -> Result<User, BotError> {
-        Ok(UserId::new(self.recipient.parse::<u64>()?)
-            .to_user(ctx.http())
-            .await?)
-    }
-
-    pub fn recipient_id(&self) -> Result<UserId, BotError> {
-        Ok(UserId::new(self.recipient.parse::<u64>()?))
-    }
-
-    pub async fn sender(&self, ctx: &BotContext<'_>) -> Result<User, BotError> {
-        Ok(UserId::new(self.sender.parse::<u64>()?)
-            .to_user(ctx.http())
-            .await?)
-    }
-
-    pub fn sender_id(&self) -> Result<UserId, BotError> {
-        Ok(UserId::new(self.sender.parse::<u64>()?))
-    }
-
-    pub fn marshal_type(&mut self) {
-        self.mode = MailType::Marshal;
-    }
-}
-
-impl Selectable for Mail {
-    fn identifier(&self) -> String {
-        self.id.to_string()
-    }
-
-    fn label(&self) -> String {
-        format!("{} - {}",self.subject.clone(),self.sender.clone())
-    }
-}
-=======
 use crate::{database::models::Selectable, BotContext, BotError};
 use poise::serenity_prelude::{User, UserId};
 use serde::{Deserialize, Serialize};
@@ -161,5 +78,4 @@
     fn label(&self) -> String {
         format!("{} - {}", self.subject.clone(), self.sender.clone())
     }
-}
->>>>>>> 89172467
+}