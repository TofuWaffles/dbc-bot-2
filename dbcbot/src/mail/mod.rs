<<<<<<< HEAD
pub mod model;
use std::str::FromStr;

use crate::database::ConfigDatabase;
use crate::log::Log;
use crate::utils::error::CommonError::{self, *};
use crate::utils::shorthand::{BotComponent, ComponentInteractionExt};
use crate::{database::PgDatabase, utils::shorthand::BotContextExt, BotContext, BotError};
use async_recursion::async_recursion;
use futures::StreamExt;
use model::{Mail, MailType, ActorId};
use poise::serenity_prelude::{
    AutoArchiveDuration, ButtonStyle, ChannelId, ChannelType, Colour, ComponentInteractionCollector, CreateActionRow, CreateButton, CreateEmbed, CreateInteractionResponse, CreateMessage, CreateThread, EditMessage, Guild, GuildChannel, Mentionable
};
use poise::{serenity_prelude::UserId, Modal};
use poise::{CreateReply, ReplyHandle};
use tracing::info;
const AUTO_ARCHIVE_DURATION: AutoArchiveDuration = AutoArchiveDuration::OneDay;
pub trait MailDatabase {
    async fn get_mail_by_id(&self, mail_id: i64) -> Result<Mail, Self::Error>;
    type Error;
    async fn store(&self, mail: Mail) -> Result<(), Self::Error>;
    // async fn get_all(&self) -> Result<Option<Mail>, Self::Error>;
    async fn mark_read(&self, mail_id: i64) -> Result<(), Self::Error>;
    async fn unread(&self, user: UserId) -> Result<i64, Self::Error>;
    async fn get_all_mails(&self, recipient: UserId) -> Result<Vec<Mail>, Self::Error>;
    async fn get_conversation(
        &self,
        sender: UserId,
        recipient: UserId,
    ) -> Result<Vec<Mail>, Self::Error>;
}

impl MailDatabase for PgDatabase {
    type Error = BotError;
    async fn get_all_mails(&self, recipient: UserId) -> Result<Vec<Mail>, Self::Error> {
        let mails = sqlx::query_as!(
            Mail,
            r#"
            SELECT 
                id, sender, recipient, subject, match_id, body, read, mode as "mode: MailType"
            FROM mail 
            WHERE recipient = $1
            ORDER BY id DESC
            "#,
            recipient.to_string()
        )
        .fetch_all(&self.pool)
        .await?;
        Ok(mails)
    }

    async fn get_mail_by_id(&self, mail_id: i64) -> Result<Mail, Self::Error> {
        let mail = sqlx::query_as!(
            Mail,
            r#"
            SELECT 
                id, sender, recipient, subject, match_id, body, read, mode as "mode: MailType"
            FROM mail
            WHERE id = $1
            "#,
            mail_id
        )
        .fetch_one(&self.pool)
        .await?;
        Ok(mail)
    }

    async fn unread(&self, user: UserId) -> Result<i64, Self::Error> {
        let count = sqlx::query!(
            r#"
            SELECT COUNT(*) FROM mail
            WHERE $1 = recipient
                AND read = false
            "#,
            user.to_string()
        )
        .fetch_one(&self.pool)
        .await?
        .count
        .unwrap_or(0);
        Ok(count)
    }

    async fn mark_read(&self, mail_id: i64) -> Result<(), Self::Error> {
        sqlx::query!(
            r#"
            UPDATE mail
            SET read = true
            WHERE id = $1
            "#,
            mail_id
        )
        .execute(&self.pool)
        .await?;
        Ok(())
    }

    async fn store(&self, mail: Mail) -> Result<(), Self::Error> {
        sqlx::query!(
            r#"
            INSERT INTO mail (id, sender, recipient, subject, match_id, body, read, mode)
            VALUES ($1, $2, $3, $4, $5, $6, $7, $8)
            "#,
            mail.id,
            mail.sender,
            mail.recipient,
            mail.subject,
            mail.match_id,
            mail.body,
            mail.read,
            mail.mode as MailType,
        )
        .execute(&self.pool)
        .await?;
        Ok(())
    }

    async fn get_conversation(
        &self,
        sender: UserId,
        recipient: UserId,
    ) -> Result<Vec<Mail>, Self::Error> {
        let mails = sqlx::query_as!(
            Mail,
            r#"
            SELECT 
                id, sender, recipient, subject, match_id, body, read, mode as "mode: MailType"
            FROM mail
            WHERE (sender = $1  AND recipient = $2)
                OR (recipient = $1 AND sender = $2 )
        "#,
            sender.to_string(),
            recipient.to_string()
        )
        .fetch_all(&self.pool)
        .await?;
        Ok(mails)
    }
}

pub trait MailBotCtx<'a> {
    type Error;
    async fn compose(
        &self,
        msg: &ReplyHandle<'_>,
        embed: CreateEmbed,
        recipient_id: impl Into<ActorId>,
        auto_subject: impl Into<Option<String>>,
        to_marshals: bool
    ) -> Result<i64, BotError>;
    async fn inbox(&self, msg: &ReplyHandle<'_>) -> Result<(), BotError>;
    async fn mail_notification(&self) -> Result<(), BotError>;
    async fn unread(&self, user: UserId) -> Result<bool, BotError>;
    async fn get_conversation(&self, recipient: UserId) -> Result<Vec<Mail>, BotError>;
    async fn send_to_marshal(
        &self,
        msg: &ReplyHandle<'_>,
        embed: CreateEmbed,
    ) -> Result<(), Self::Error>;
}

impl<'a> MailBotCtx<'a> for BotContext<'a> {
    type Error = BotError;
    async fn compose(
        &self,
        msg: &ReplyHandle<'_>,
        embed: CreateEmbed,
        recipient_id: impl Into<ActorId>,
        auto_subject: impl Into<Option<String>>,
        to_marshals: bool
    ) -> Result<i64, BotError> {
        let recipient_id: ActorId = recipient_id.into();
        let mut mail = match auto_subject.into() {
            None => {
                let modal = self.components().modal::<ComposeMail>(msg, embed).await?;
                Mail::new(
                    self.author().id.to_string(),
                    recipient_id.to_string(),
                    modal.subject,
                    modal.body,
                    None,
                    to_marshals,
                )
            }
            Some(subject) => {
                let modal = self
                    .components()
                    .modal::<ComposeMailWithoutSubject>(msg, embed)
                    .await?;
                Mail::new(
                    self.author().id.to_string(),
                    recipient_id.to_string(),
                    subject,
                    modal.body,
                    None,
                    to_marshals,
                    
                )
            }
        };
        if recipient_id.is_marshal() {
            mail.marshal_type();
        }

        let recipient = mail.recipient(self).await?;
        let id = mail.id;
        self.data().database.store(mail).await?;

        let embed = CreateEmbed::new().title("Mail sent!").description(format!(
            "Your mail has been sent to {} successfully!\n You can safely dismiss this message!",
            recipient.mention()
        ));
        self.components().prompt(msg, embed, None).await?;
        Ok(id)
    }

    async fn unread(&self, user: UserId) -> Result<bool, BotError> {
        let count = self.data().database.unread(user).await?;
        Ok(count > 0)
    }

    async fn mail_notification(&self) -> Result<(), BotError> {
        self.defer_ephemeral().await?;
        match self.data().database.unread(self.author().id).await? {
            0 => Ok(()),
            count => {
                let embed = CreateEmbed::new().title("Unread mail").description(format!(
                    "You have {} unread mail(s)! Choose mail button in the Menu to access.",
                    count
                ));
                let reply = CreateReply::default().embed(embed).ephemeral(true);
                self.send(reply).await?;
                Ok(())
            }
        }
    }

    async fn inbox(&self, msg: &ReplyHandle<'_>) -> Result<(), BotError> {
        self.components().prompt(msg, CreateEmbed::new().description("Getting inbox"), None).await?;
        const CHUNK: usize = 10;
        let mails = self.data().database.get_all_mails(self.author().id).await?;
        if mails.is_empty() {
            let embed = CreateEmbed::new()
                .title("No unread mail")
                .description("You have no unread mail!");
            self.components().prompt(msg, embed, None).await?;
            return Ok(());
        }
        let chunked_mail: Vec<&[Mail]> = mails.chunks(CHUNK).collect();
        inbox_helper(self, msg, &chunked_mail).await?;
        Ok(())
    }

    async fn get_conversation(&self, recipient: UserId) -> Result<Vec<Mail>, BotError> {
        self.data()
            .database
            .get_conversation(self.author().id, recipient)
            .await
    }

    async fn send_to_marshal(
        &self,
        msg: &ReplyHandle<'_>,
        embed: CreateEmbed,
    ) -> Result<(), Self::Error> {
        let guild_id = self.guild_id().ok_or(NotInAGuild)?;
        let role = self
            .data()
            .database
            .get_marshal_role(&guild_id)
            .await?
            .ok_or(RoleNotExists("Marshal".to_string()))?;
        let id = self.compose(msg, embed, role, None, true).await?;
        let embed = CreateEmbed::new().title("Mail sent!").description( "Your mail has been sent to the marshal team successfully!\n You can safely dismiss this message!");
        self.components().prompt(msg, embed, None).await?;
        let mail = self.data().database.get_mail_by_id(id).await?;
        let thread_id = self.author().id.to_string();
        let embed = {
            CreateEmbed::default()
                .title(mail.subject.clone())
                .description(mail.body.clone())
                .fields(vec![
                    ("Sender", format!("<@{}>",mail.sender.to_string()), true),
                    ("At", format!("<t:{}:F>", mail.id), true),
                ])
        };
        let guild_id = self.guild_id().ok_or(CommonError::NotInAGuild)?;
        let channels = guild_id.channels(self.http()).await?;
        match channels.get(&ChannelId::from_str(&thread_id).unwrap()) {
            Some(thread) => {
                return open_thread(self, embed, role, thread.clone(), mail.id).await;
            }
            None => {
                let log_channel = self.get_log_channel().await?;
                let thread = CreateThread::new(thread_id)
                    .kind(ChannelType::PublicThread)
                    .auto_archive_duration(AUTO_ARCHIVE_DURATION);
                let thread = log_channel.create_thread(self.http(), thread).await?;
                return open_thread(self, embed, role, thread, mail.id).await;
            }
        };
    }
}
#[derive(Debug, Modal)]
#[name = "Compose a mail"]
struct ComposeMail {
    #[name = "Subject"]
    #[placeholder = "The subject of the mail"]
    subject: String,

    #[name = "Body"]
    #[paragraph]
    #[placeholder = "The body of the mail"]
    body: String,
}

#[derive(Debug, Modal)]
#[name = "Compose a mail"]
struct ComposeMailWithoutSubject {
    #[name = "Body"]
    #[paragraph]
    #[placeholder = "The body of the mail"]
    body: String,
}

#[async_recursion]
async fn mail_page(
    ctx: &BotContext<'_>,
    msg: &ReplyHandle<'_>,
    mail: &Mail,
) -> Result<(), BotError> {
    let embed = CreateEmbed::new()
        .title(&mail.subject)
        .description(format!(
            "{}\n{}\nSent at <t:{}:F>",
            mail.sender(ctx).await?.mention(),
            &mail.body,
            mail.id
        ))
        .thumbnail(mail.sender(ctx).await?.avatar_url());
    ctx.data().database.mark_read(mail.id).await?;
    let buttons = CreateActionRow::Buttons(vec![
        CreateButton::new("reply")
            .label("Reply")
            .style(ButtonStyle::Success),
        CreateButton::new("back")
            .label("Back")
            .style(ButtonStyle::Secondary),
        CreateButton::new("report")
            .label("Report to Marshals")
            .style(ButtonStyle::Danger),
    ]);
    let reply = CreateReply::default()
        .embed(embed)
        .components(vec![buttons]);
    msg.edit(*ctx, reply).await?;
    let mut ic = ctx.create_interaction_collector(msg).await?;
    while let Some(interactions) = &ic.next().await {
        match interactions.data.custom_id.as_str() {
            "back" => {
                interactions
                    .create_response(ctx, CreateInteractionResponse::Acknowledge)
                    .await?;
            }
            "reply" => {
                interactions.defer(ctx.http()).await?;
                let embed = CreateEmbed::default()
                    .title("Compose a reply mail to the sender")
                    .description("Press the button below to compose a reply mail to the sender!");
                match mail.mode{
                    MailType::Marshal => {
                        return ctx.send_to_marshal(msg, embed).await;
                    }
                    _ => {
                        ctx.compose(msg, embed, mail.sender_id()?, mail.subject.clone(), false).await?;
                    }
                }                
            }
            "report" => {
                interactions.defer(ctx.http()).await?;
                let mut mail = mail.clone();
                report(ctx, msg, &mut mail).await?;
            }
            _ => {}
        }
    }
    Ok(())
}

async fn detail(ctx: &BotContext<'_>, mails: &[Mail]) -> Result<CreateEmbed, BotError> {
    let mut inbox = Vec::with_capacity(mails.len());
    for mail in mails {
        let sender = match mail.sender(ctx).await{
            Ok(sender) => sender.mention().to_string(),
            Err(_) => format!("Unknown user with id {}", mail.sender),
        };
        inbox.push(format!(
            r#"{read_status} | From {sender} 
**{subject}**
-# Sent at <t:{time_sent}:F>"#,
            read_status = if mail.read { "✉️" } else { "📩" },
            time_sent = mail.id,
            subject = mail.subject,
        ))
    }
    Ok(CreateEmbed::default()
        .title(format!("{}'s inbox", ctx.author().name))
        .description(format!(
            "There are {} mail(s) in this page!\nSelect a mail to read it\n{}",
            mails.len(),
            inbox.join("\n")
        ))
        .timestamp(ctx.now()))
}

#[async_recursion]
async fn inbox_helper(
    ctx: &BotContext<'_>,
    msg: &ReplyHandle<'_>,
    chunked_mail: &[&[Mail]],
) -> Result<(), BotError> {
    let (prev, next) = (String::from("prev"), String::from("next"));
    let mut page_number: usize = 0;
    let total = chunked_mail.len();
    let buttons = CreateActionRow::Buttons(vec![
        CreateButton::new(prev.clone())
            .label("⬅️")
            .style(ButtonStyle::Primary),
        CreateButton::new(next.clone())
            .label("➡️")
            .style(ButtonStyle::Primary),
    ]);
    loop {
        let selected = ctx
            .components()
            .select_options(
                msg,
                detail(ctx, chunked_mail[page_number]).await?,
                vec![buttons.clone()],
                chunked_mail[page_number],
            )
            .await?;
        match selected.as_str() {
            "prev" => {
                page_number = page_number.saturating_sub(1);
            }
            "next" => {
                page_number = (page_number + 1).min(total - 1);
            }
            id => {
                let mail = chunked_mail[page_number]
                    .iter()
                    .find(|mail| mail.id.to_string() == id)
                    .unwrap()
                    .to_owned();
                mail_page(ctx, msg, &mail).await?;
            }
        }
    }
}

async fn report(ctx: &BotContext<'_>, msg: &ReplyHandle<'_>, mail: &mut Mail) -> Result<(), BotError> {
    let embed = {
        let sender = mail.sender(ctx).await?;
        let recipient = mail.recipient(ctx).await?.mention();
        {
            CreateEmbed::default()
                .title("A potential suspicious mail has been reported!")
                .description(format!(
                    r#"
Subject: {subject}
```
{body}
```
Sent at <t:{timestamp}:F>
Reported by: {recipient}.

"#,
                    subject = mail.subject.clone(),
                    body = mail.body.clone(),
                    timestamp = mail.id,
                ))
                .fields(vec![
                    ("From", format!("{}`{}`", sender.mention(), sender.id()), true),
                    (
                        "To",
                        format!("{}`{}`", recipient.mention(), recipient),
                        true,
                    ),
                ])
                .color(Colour::RED)
                .timestamp(ctx.now())
        }
    };
    let log = ctx.get_log_channel().await?;
    let reporter_name= ctx.author().name.clone();
    let thread = CreateThread::new(reporter_name)
        .kind(ChannelType::PublicThread)
        .auto_archive_duration(AUTO_ARCHIVE_DURATION);  
    let channel = log.create_thread(ctx.http(), thread).await?;
    open_thread(ctx, embed, mail.recipient_id()?, channel, mail.id ).await?;
    ctx.components().prompt(msg,
        CreateEmbed::new()
            .title("This mail has been reported!")
            .description("You can safely dismiss this mail. The marshals will keep you up-to-date about this report!"), 
            None)
        .await?;
    Ok(())
}

#[async_recursion]
async fn open_thread(
    ctx: &BotContext<'_>,
    embed: CreateEmbed,
    _id: impl Into<ActorId> + Send + 'async_recursion,
    thread: GuildChannel,
    mail_id: i64,
) -> Result<(), BotError> {
    let btn_id = format!("marshal_mail_{}", mail_id);
    let buttons = vec![CreateActionRow::Buttons(vec![CreateButton::new(btn_id)
        .label("Respond")
        .style(ButtonStyle::Danger)])];
    let reply = CreateMessage::new()
        .embed(embed)
        .components(buttons.clone());
    thread.send_message(ctx.http(), reply).await?;
    Ok(())
}
=======
pub mod model;
use std::str::FromStr;

use crate::database::ConfigDatabase;
use crate::log::Log;
use crate::utils::error::CommonError::{self, *};
use crate::utils::shorthand::{BotComponent, ComponentInteractionExt};
use crate::{database::PgDatabase, utils::shorthand::BotContextExt, BotContext, BotError};
use async_recursion::async_recursion;
use futures::StreamExt;
use model::{ActorId, Mail, MailType};
use poise::serenity_prelude::{
    AutoArchiveDuration, ButtonStyle, ChannelId, ChannelType, Colour,
    ComponentInteractionCollector, CreateActionRow, CreateButton, CreateEmbed,
    CreateInteractionResponse, CreateMessage, CreateThread, EditMessage, Guild, GuildChannel,
    Mentionable,
};
use poise::{serenity_prelude::UserId, Modal};
use poise::{CreateReply, ReplyHandle};
use tracing::info;
const AUTO_ARCHIVE_DURATION: AutoArchiveDuration = AutoArchiveDuration::OneDay;
pub trait MailDatabase {
    async fn get_mail_by_id(&self, mail_id: i64) -> Result<Mail, Self::Error>;
    type Error;
    async fn store(&self, mail: Mail) -> Result<(), Self::Error>;
    // async fn get_all(&self) -> Result<Option<Mail>, Self::Error>;
    async fn mark_read(&self, mail_id: i64) -> Result<(), Self::Error>;
    async fn unread(&self, user: UserId) -> Result<i64, Self::Error>;
    async fn get_all_mails(&self, recipient: UserId) -> Result<Vec<Mail>, Self::Error>;
    async fn get_conversation(
        &self,
        sender: UserId,
        recipient: UserId,
    ) -> Result<Vec<Mail>, Self::Error>;
}

impl MailDatabase for PgDatabase {
    type Error = BotError;
    async fn get_all_mails(&self, recipient: UserId) -> Result<Vec<Mail>, Self::Error> {
        let mails = sqlx::query_as!(
            Mail,
            r#"
            SELECT 
                id, sender, recipient, subject, match_id, body, read, mode as "mode: MailType"
            FROM mail 
            WHERE recipient = $1
            ORDER BY id DESC
            "#,
            recipient.to_string()
        )
        .fetch_all(&self.pool)
        .await?;
        Ok(mails)
    }

    async fn get_mail_by_id(&self, mail_id: i64) -> Result<Mail, Self::Error> {
        let mail = sqlx::query_as!(
            Mail,
            r#"
            SELECT 
                id, sender, recipient, subject, match_id, body, read, mode as "mode: MailType"
            FROM mail
            WHERE id = $1
            "#,
            mail_id
        )
        .fetch_one(&self.pool)
        .await?;
        Ok(mail)
    }

    async fn unread(&self, user: UserId) -> Result<i64, Self::Error> {
        let count = sqlx::query!(
            r#"
            SELECT COUNT(*) FROM mail
            WHERE $1 = recipient
                AND read = false
            "#,
            user.to_string()
        )
        .fetch_one(&self.pool)
        .await?
        .count
        .unwrap_or(0);
        Ok(count)
    }

    async fn mark_read(&self, mail_id: i64) -> Result<(), Self::Error> {
        sqlx::query!(
            r#"
            UPDATE mail
            SET read = true
            WHERE id = $1
            "#,
            mail_id
        )
        .execute(&self.pool)
        .await?;
        Ok(())
    }

    async fn store(&self, mail: Mail) -> Result<(), Self::Error> {
        sqlx::query!(
            r#"
            INSERT INTO mail (id, sender, recipient, subject, match_id, body, read, mode)
            VALUES ($1, $2, $3, $4, $5, $6, $7, $8)
            "#,
            mail.id,
            mail.sender,
            mail.recipient,
            mail.subject,
            mail.match_id,
            mail.body,
            mail.read,
            mail.mode as MailType,
        )
        .execute(&self.pool)
        .await?;
        Ok(())
    }

    async fn get_conversation(
        &self,
        sender: UserId,
        recipient: UserId,
    ) -> Result<Vec<Mail>, Self::Error> {
        let mails = sqlx::query_as!(
            Mail,
            r#"
            SELECT 
                id, sender, recipient, subject, match_id, body, read, mode as "mode: MailType"
            FROM mail
            WHERE (sender = $1  AND recipient = $2)
                OR (recipient = $1 AND sender = $2 )
        "#,
            sender.to_string(),
            recipient.to_string()
        )
        .fetch_all(&self.pool)
        .await?;
        Ok(mails)
    }
}

pub trait MailBotCtx<'a> {
    type Error;
    async fn compose(
        &self,
        msg: &ReplyHandle<'_>,
        embed: CreateEmbed,
        recipient_id: impl Into<ActorId>,
        auto_subject: impl Into<Option<String>>,
        to_marshals: bool,
    ) -> Result<i64, BotError>;
    async fn inbox(&self, msg: &ReplyHandle<'_>) -> Result<(), BotError>;
    async fn mail_notification(&self) -> Result<(), BotError>;
    async fn unread(&self, user: UserId) -> Result<bool, BotError>;
    async fn get_conversation(&self, recipient: UserId) -> Result<Vec<Mail>, BotError>;
    async fn send_to_marshal(
        &self,
        msg: &ReplyHandle<'_>,
        embed: CreateEmbed,
    ) -> Result<(), Self::Error>;
}

impl<'a> MailBotCtx<'a> for BotContext<'a> {
    type Error = BotError;
    async fn compose(
        &self,
        msg: &ReplyHandle<'_>,
        embed: CreateEmbed,
        recipient_id: impl Into<ActorId>,
        auto_subject: impl Into<Option<String>>,
        to_marshals: bool,
    ) -> Result<i64, BotError> {
        let recipient_id: ActorId = recipient_id.into();
        let mut mail = match auto_subject.into() {
            None => {
                let modal = self.components().modal::<ComposeMail>(msg, embed).await?;
                Mail::new(
                    self.author().id.to_string(),
                    recipient_id.to_string(),
                    modal.subject,
                    modal.body,
                    None,
                    to_marshals,
                )
            }
            Some(subject) => {
                let modal = self
                    .components()
                    .modal::<ComposeMailWithoutSubject>(msg, embed)
                    .await?;
                Mail::new(
                    self.author().id.to_string(),
                    recipient_id.to_string(),
                    subject,
                    modal.body,
                    None,
                    to_marshals,
                )
            }
        };
        if recipient_id.is_marshal() {
            mail.marshal_type();
        }

        let recipient = mail.recipient(self).await?;
        let id = mail.id;
        self.data().database.store(mail).await?;

        let embed = CreateEmbed::new().title("Mail sent!").description(format!(
            "Your mail has been sent to {} successfully!\n You can safely dismiss this message!",
            recipient.mention()
        ));
        self.components().prompt(msg, embed, None).await?;
        Ok(id)
    }

    async fn unread(&self, user: UserId) -> Result<bool, BotError> {
        let count = self.data().database.unread(user).await?;
        Ok(count > 0)
    }

    async fn mail_notification(&self) -> Result<(), BotError> {
        self.defer_ephemeral().await?;
        match self.data().database.unread(self.author().id).await? {
            0 => Ok(()),
            count => {
                let embed = CreateEmbed::new().title("Unread mail").description(format!(
                    "You have {} unread mail(s)! Choose mail button in the Menu to access.",
                    count
                ));
                let reply = CreateReply::default().embed(embed).ephemeral(true);
                self.send(reply).await?;
                Ok(())
            }
        }
    }

    async fn inbox(&self, msg: &ReplyHandle<'_>) -> Result<(), BotError> {
        self.components()
            .prompt(msg, CreateEmbed::new().description("Getting inbox"), None)
            .await?;
        const CHUNK: usize = 10;
        let mails = self.data().database.get_all_mails(self.author().id).await?;
        if mails.is_empty() {
            let embed = CreateEmbed::new()
                .title("No unread mail")
                .description("You have no unread mail!");
            self.components().prompt(msg, embed, None).await?;
            return Ok(());
        }
        let chunked_mail: Vec<&[Mail]> = mails.chunks(CHUNK).collect();
        inbox_helper(self, msg, &chunked_mail).await?;
        Ok(())
    }

    async fn get_conversation(&self, recipient: UserId) -> Result<Vec<Mail>, BotError> {
        self.data()
            .database
            .get_conversation(self.author().id, recipient)
            .await
    }

    async fn send_to_marshal(
        &self,
        msg: &ReplyHandle<'_>,
        embed: CreateEmbed,
    ) -> Result<(), Self::Error> {
        let guild_id = self.guild_id().ok_or(NotInAGuild)?;
        let role = self
            .data()
            .database
            .get_marshal_role(&guild_id)
            .await?
            .ok_or(RoleNotExists("Marshal".to_string()))?;
        let id = self.compose(msg, embed, role, None, true).await?;
        let embed = CreateEmbed::new().title("Mail sent!").description( "Your mail has been sent to the marshal team successfully!\n You can safely dismiss this message!");
        self.components().prompt(msg, embed, None).await?;
        let mail = self.data().database.get_mail_by_id(id).await?;
        let thread_id = self.author().id.to_string();
        let embed = {
            CreateEmbed::default()
                .title(mail.subject.clone())
                .description(mail.body.clone())
                .fields(vec![
                    ("Sender", format!("<@{}>", mail.sender.to_string()), true),
                    ("At", format!("<t:{}:F>", mail.id), true),
                ])
        };
        let guild_id = self.guild_id().ok_or(CommonError::NotInAGuild)?;
        let channels = guild_id.channels(self.http()).await?;
        match channels.get(&ChannelId::from_str(&thread_id).unwrap()) {
            Some(thread) => {
                return open_thread(self, embed, role, thread.clone(), mail.id).await;
            }
            None => {
                let log_channel = self.get_log_channel().await?;
                let thread = CreateThread::new(thread_id)
                    .kind(ChannelType::PublicThread)
                    .auto_archive_duration(AUTO_ARCHIVE_DURATION);
                let thread = log_channel.create_thread(self.http(), thread).await?;
                return open_thread(self, embed, role, thread, mail.id).await;
            }
        };
    }
}
#[derive(Debug, Modal)]
#[name = "Compose a mail"]
struct ComposeMail {
    #[name = "Subject"]
    #[placeholder = "The subject of the mail"]
    subject: String,

    #[name = "Body"]
    #[paragraph]
    #[placeholder = "The body of the mail"]
    body: String,
}

#[derive(Debug, Modal)]
#[name = "Compose a mail"]
struct ComposeMailWithoutSubject {
    #[name = "Body"]
    #[paragraph]
    #[placeholder = "The body of the mail"]
    body: String,
}

#[async_recursion]
async fn mail_page(
    ctx: &BotContext<'_>,
    msg: &ReplyHandle<'_>,
    mail: &Mail,
) -> Result<(), BotError> {
    let embed = CreateEmbed::new()
        .title(&mail.subject)
        .description(format!(
            "{}\n{}\nSent at <t:{}:F>",
            mail.sender(ctx).await?.mention(),
            &mail.body,
            mail.id
        ))
        .thumbnail(mail.sender(ctx).await?.avatar_url());
    ctx.data().database.mark_read(mail.id).await?;
    let buttons = CreateActionRow::Buttons(vec![
        CreateButton::new("reply")
            .label("Reply")
            .style(ButtonStyle::Success),
        CreateButton::new("back")
            .label("Back")
            .style(ButtonStyle::Secondary),
        CreateButton::new("report")
            .label("Report to Marshals")
            .style(ButtonStyle::Danger),
    ]);
    let reply = CreateReply::default()
        .embed(embed)
        .components(vec![buttons]);
    msg.edit(*ctx, reply).await?;
    let mut ic = ctx.create_interaction_collector(msg).await?;
    while let Some(interactions) = &ic.next().await {
        match interactions.data.custom_id.as_str() {
            "back" => {
                interactions
                    .create_response(ctx, CreateInteractionResponse::Acknowledge)
                    .await?;
            }
            "reply" => {
                interactions.defer(ctx.http()).await?;
                let embed = CreateEmbed::default()
                    .title("Compose a reply mail to the sender")
                    .description("Press the button below to compose a reply mail to the sender!");
                match mail.mode {
                    MailType::Marshal => {
                        return ctx.send_to_marshal(msg, embed).await;
                    }
                    _ => {
                        ctx.compose(msg, embed, mail.sender_id()?, mail.subject.clone(), false)
                            .await?;
                    }
                }
            }
            "report" => {
                interactions.defer(ctx.http()).await?;
                let mut mail = mail.clone();
                report(ctx, msg, &mut mail).await?;
            }
            _ => {}
        }
    }
    Ok(())
}

async fn detail(ctx: &BotContext<'_>, mails: &[Mail]) -> Result<CreateEmbed, BotError> {
    let mut inbox = Vec::with_capacity(mails.len());
    for mail in mails {
        let sender = match mail.sender(ctx).await {
            Ok(sender) => sender.mention().to_string(),
            Err(_) => format!("Unknown user with id {}", mail.sender),
        };
        inbox.push(format!(
            r#"{read_status} | From {sender} 
**{subject}**
-# Sent at <t:{time_sent}:F>"#,
            read_status = if mail.read { "✉️" } else { "📩" },
            time_sent = mail.id,
            subject = mail.subject,
        ))
    }
    Ok(CreateEmbed::default()
        .title(format!("{}'s inbox", ctx.author().name))
        .description(format!(
            "There are {} mail(s) in this page!\nSelect a mail to read it\n{}",
            mails.len(),
            inbox.join("\n")
        ))
        .timestamp(ctx.now()))
}

#[async_recursion]
async fn inbox_helper(
    ctx: &BotContext<'_>,
    msg: &ReplyHandle<'_>,
    chunked_mail: &[&[Mail]],
) -> Result<(), BotError> {
    let (prev, next) = (String::from("prev"), String::from("next"));
    let mut page_number: usize = 0;
    let total = chunked_mail.len();
    let buttons = CreateActionRow::Buttons(vec![
        CreateButton::new(prev.clone())
            .label("⬅️")
            .style(ButtonStyle::Primary),
        CreateButton::new(next.clone())
            .label("➡️")
            .style(ButtonStyle::Primary),
    ]);
    loop {
        let selected = ctx
            .components()
            .select_options(
                msg,
                detail(ctx, chunked_mail[page_number]).await?,
                vec![buttons.clone()],
                chunked_mail[page_number],
            )
            .await?;
        match selected.as_str() {
            "prev" => {
                page_number = page_number.saturating_sub(1);
            }
            "next" => {
                page_number = (page_number + 1).min(total - 1);
            }
            id => {
                let mail = chunked_mail[page_number]
                    .iter()
                    .find(|mail| mail.id.to_string() == id)
                    .unwrap()
                    .to_owned();
                mail_page(ctx, msg, &mail).await?;
            }
        }
    }
}

async fn report(
    ctx: &BotContext<'_>,
    msg: &ReplyHandle<'_>,
    mail: &mut Mail,
) -> Result<(), BotError> {
    let embed = {
        let sender = mail.sender(ctx).await?;
        let recipient = mail.recipient(ctx).await?.mention();
        {
            CreateEmbed::default()
                .title("A potential suspicious mail has been reported!")
                .description(format!(
                    r#"
Subject: {subject}
```
{body}
```
Sent at <t:{timestamp}:F>
Reported by: {recipient}.

"#,
                    subject = mail.subject.clone(),
                    body = mail.body.clone(),
                    timestamp = mail.id,
                ))
                .fields(vec![
                    (
                        "From",
                        format!("{}`{}`", sender.mention(), sender.id()),
                        true,
                    ),
                    (
                        "To",
                        format!("{}`{}`", recipient.mention(), recipient),
                        true,
                    ),
                ])
                .color(Colour::RED)
                .timestamp(ctx.now())
        }
    };
    let log = ctx.get_log_channel().await?;
    let id = ctx.author().id;
    let thread = CreateThread::new(id.to_string())
        .kind(ChannelType::PublicThread)
        .auto_archive_duration(AUTO_ARCHIVE_DURATION);
    let channel = log.create_thread(ctx.http(), thread).await?;
    open_thread(ctx, embed, mail.recipient_id()?, channel, mail.id).await?;
    ctx.components().prompt(msg,
        CreateEmbed::new()
            .title("This mail has been reported!")
            .description("You can safely dismiss this mail. The marshals will keep you up-to-date about this report!"), 
            None)
        .await?;
    Ok(())
}

#[async_recursion]
async fn open_thread(
    ctx: &BotContext<'_>,
    embed: CreateEmbed,
    _id: impl Into<ActorId> + Send + 'async_recursion,
    thread: GuildChannel,
    mail_id: i64,
) -> Result<(), BotError> {
    let btn_id = format!("marshal_mail_{}", mail_id);
    let buttons = vec![CreateActionRow::Buttons(vec![CreateButton::new(btn_id)
        .label("Respond")
        .style(ButtonStyle::Danger)])];
    let reply = CreateMessage::new()
        .embed(embed)
        .components(buttons.clone());
    thread.send_message(ctx.http(), reply).await?;
    Ok(())
}
>>>>>>> b72d4e32
<|MERGE_RESOLUTION|>--- conflicted
+++ resolved
@@ -1,17 +1,19 @@
-<<<<<<< HEAD
 pub mod model;
 use std::str::FromStr;
 
 use crate::database::ConfigDatabase;
 use crate::log::Log;
 use crate::utils::error::CommonError::{self, *};
-use crate::utils::shorthand::{BotComponent, ComponentInteractionExt};
+use crate::utils::shorthand::BotComponent;
 use crate::{database::PgDatabase, utils::shorthand::BotContextExt, BotContext, BotError};
 use async_recursion::async_recursion;
 use futures::StreamExt;
-use model::{Mail, MailType, ActorId};
+use model::{ActorId, Mail, MailType};
 use poise::serenity_prelude::{
-    AutoArchiveDuration, ButtonStyle, ChannelId, ChannelType, Colour, ComponentInteractionCollector, CreateActionRow, CreateButton, CreateEmbed, CreateInteractionResponse, CreateMessage, CreateThread, EditMessage, Guild, GuildChannel, Mentionable
+    AutoArchiveDuration, ButtonStyle, ChannelId, ChannelType, Colour,
+    CreateActionRow, CreateButton, CreateEmbed,
+    CreateInteractionResponse, CreateMessage, CreateThread, GuildChannel,
+    Mentionable,
 };
 use poise::{serenity_prelude::UserId, Modal};
 use poise::{CreateReply, ReplyHandle};
@@ -148,7 +150,7 @@
         embed: CreateEmbed,
         recipient_id: impl Into<ActorId>,
         auto_subject: impl Into<Option<String>>,
-        to_marshals: bool
+        to_marshals: bool,
     ) -> Result<i64, BotError>;
     async fn inbox(&self, msg: &ReplyHandle<'_>) -> Result<(), BotError>;
     async fn mail_notification(&self) -> Result<(), BotError>;
@@ -158,6 +160,7 @@
         &self,
         msg: &ReplyHandle<'_>,
         embed: CreateEmbed,
+        channel_id: Option<String>,
     ) -> Result<(), Self::Error>;
 }
 
@@ -169,7 +172,7 @@
         embed: CreateEmbed,
         recipient_id: impl Into<ActorId>,
         auto_subject: impl Into<Option<String>>,
-        to_marshals: bool
+        to_marshals: bool,
     ) -> Result<i64, BotError> {
         let recipient_id: ActorId = recipient_id.into();
         let mut mail = match auto_subject.into() {
@@ -196,7 +199,6 @@
                     modal.body,
                     None,
                     to_marshals,
-                    
                 )
             }
         };
@@ -238,7 +240,9 @@
     }
 
     async fn inbox(&self, msg: &ReplyHandle<'_>) -> Result<(), BotError> {
-        self.components().prompt(msg, CreateEmbed::new().description("Getting inbox"), None).await?;
+        self.components()
+            .prompt(msg, CreateEmbed::new().description("Getting inbox"), None)
+            .await?;
         const CHUNK: usize = 10;
         let mails = self.data().database.get_all_mails(self.author().id).await?;
         if mails.is_empty() {
@@ -264,6 +268,7 @@
         &self,
         msg: &ReplyHandle<'_>,
         embed: CreateEmbed,
+        channel_id: Option<String>,
     ) -> Result<(), Self::Error> {
         let guild_id = self.guild_id().ok_or(NotInAGuild)?;
         let role = self
@@ -276,31 +281,43 @@
         let embed = CreateEmbed::new().title("Mail sent!").description( "Your mail has been sent to the marshal team successfully!\n You can safely dismiss this message!");
         self.components().prompt(msg, embed, None).await?;
         let mail = self.data().database.get_mail_by_id(id).await?;
-        let thread_id = self.author().id.to_string();
+        let thread_name = self.author().name.clone();
         let embed = {
             CreateEmbed::default()
                 .title(mail.subject.clone())
                 .description(mail.body.clone())
                 .fields(vec![
-                    ("Sender", format!("<@{}>",mail.sender.to_string()), true),
+                    ("Sender", format!("<@{}>", mail.sender.to_string()), true),
                     ("At", format!("<t:{}:F>", mail.id), true),
                 ])
         };
-        let guild_id = self.guild_id().ok_or(CommonError::NotInAGuild)?;
-        let channels = guild_id.channels(self.http()).await?;
-        match channels.get(&ChannelId::from_str(&thread_id).unwrap()) {
-            Some(thread) => {
-                return open_thread(self, embed, role, thread.clone(), mail.id).await;
+        match channel_id{
+            Some(id) => {
+                let guild_id = self.guild_id().ok_or(CommonError::NotInAGuild)?;
+                let channels = guild_id.channels(self.http()).await?;
+                match channels.get(&ChannelId::from_str(&id).unwrap()) {
+                    Some(thread) => {
+                        return open_thread(self, embed, role, thread.clone(), mail.id).await;
+                    }
+                    None => {
+                        let thread = create_thread(self, thread_name).await?;
+                        return open_thread(self, embed, role, thread, mail.id).await;
+                    }
+                };
             }
             None => {
-                let log_channel = self.get_log_channel().await?;
-                let thread = CreateThread::new(thread_id)
-                    .kind(ChannelType::PublicThread)
-                    .auto_archive_duration(AUTO_ARCHIVE_DURATION);
-                let thread = log_channel.create_thread(self.http(), thread).await?;
+                let thread = create_thread(self, thread_name).await?;
                 return open_thread(self, embed, role, thread, mail.id).await;
             }
         };
+        
+        async fn create_thread(ctx: &BotContext<'_>, thread_name: String) -> Result<GuildChannel, BotError>{
+            let log_channel = ctx.get_log_channel().await?;
+            let thread = CreateThread::new(thread_name)
+                .kind(ChannelType::PublicThread)
+                .auto_archive_duration(AUTO_ARCHIVE_DURATION);
+            Ok(log_channel.create_thread(ctx.http(), thread).await?)
+        }
     }
 }
 #[derive(Debug, Modal)]
@@ -331,6 +348,7 @@
     msg: &ReplyHandle<'_>,
     mail: &Mail,
 ) -> Result<(), BotError> {
+    info!("Mail: {:?}", mail);
     let embed = CreateEmbed::new()
         .title(&mail.subject)
         .description(format!(
@@ -369,14 +387,17 @@
                 let embed = CreateEmbed::default()
                     .title("Compose a reply mail to the sender")
                     .description("Press the button below to compose a reply mail to the sender!");
-                match mail.mode{
+                let channel_id = if mail.match_id.is_empty() { None } else { Some(mail.match_id.clone()) };
+                info!("Channel id: {:?}", channel_id);
+                match mail.mode {
                     MailType::Marshal => {
-                        return ctx.send_to_marshal(msg, embed).await;
+                        return ctx.send_to_marshal(msg, embed, channel_id ).await;
                     }
                     _ => {
-                        ctx.compose(msg, embed, mail.sender_id()?, mail.subject.clone(), false).await?;
+                        ctx.compose(msg, embed, mail.sender_id()?, mail.subject.clone(), false)
+                            .await?;
                     }
-                }                
+                }
             }
             "report" => {
                 interactions.defer(ctx.http()).await?;
@@ -392,7 +413,7 @@
 async fn detail(ctx: &BotContext<'_>, mails: &[Mail]) -> Result<CreateEmbed, BotError> {
     let mut inbox = Vec::with_capacity(mails.len());
     for mail in mails {
-        let sender = match mail.sender(ctx).await{
+        let sender = match mail.sender(ctx).await {
             Ok(sender) => sender.mention().to_string(),
             Err(_) => format!("Unknown user with id {}", mail.sender),
         };
@@ -461,541 +482,6 @@
     }
 }
 
-async fn report(ctx: &BotContext<'_>, msg: &ReplyHandle<'_>, mail: &mut Mail) -> Result<(), BotError> {
-    let embed = {
-        let sender = mail.sender(ctx).await?;
-        let recipient = mail.recipient(ctx).await?.mention();
-        {
-            CreateEmbed::default()
-                .title("A potential suspicious mail has been reported!")
-                .description(format!(
-                    r#"
-Subject: {subject}
-```
-{body}
-```
-Sent at <t:{timestamp}:F>
-Reported by: {recipient}.
-
-"#,
-                    subject = mail.subject.clone(),
-                    body = mail.body.clone(),
-                    timestamp = mail.id,
-                ))
-                .fields(vec![
-                    ("From", format!("{}`{}`", sender.mention(), sender.id()), true),
-                    (
-                        "To",
-                        format!("{}`{}`", recipient.mention(), recipient),
-                        true,
-                    ),
-                ])
-                .color(Colour::RED)
-                .timestamp(ctx.now())
-        }
-    };
-    let log = ctx.get_log_channel().await?;
-    let reporter_name= ctx.author().name.clone();
-    let thread = CreateThread::new(reporter_name)
-        .kind(ChannelType::PublicThread)
-        .auto_archive_duration(AUTO_ARCHIVE_DURATION);  
-    let channel = log.create_thread(ctx.http(), thread).await?;
-    open_thread(ctx, embed, mail.recipient_id()?, channel, mail.id ).await?;
-    ctx.components().prompt(msg,
-        CreateEmbed::new()
-            .title("This mail has been reported!")
-            .description("You can safely dismiss this mail. The marshals will keep you up-to-date about this report!"), 
-            None)
-        .await?;
-    Ok(())
-}
-
-#[async_recursion]
-async fn open_thread(
-    ctx: &BotContext<'_>,
-    embed: CreateEmbed,
-    _id: impl Into<ActorId> + Send + 'async_recursion,
-    thread: GuildChannel,
-    mail_id: i64,
-) -> Result<(), BotError> {
-    let btn_id = format!("marshal_mail_{}", mail_id);
-    let buttons = vec![CreateActionRow::Buttons(vec![CreateButton::new(btn_id)
-        .label("Respond")
-        .style(ButtonStyle::Danger)])];
-    let reply = CreateMessage::new()
-        .embed(embed)
-        .components(buttons.clone());
-    thread.send_message(ctx.http(), reply).await?;
-    Ok(())
-}
-=======
-pub mod model;
-use std::str::FromStr;
-
-use crate::database::ConfigDatabase;
-use crate::log::Log;
-use crate::utils::error::CommonError::{self, *};
-use crate::utils::shorthand::{BotComponent, ComponentInteractionExt};
-use crate::{database::PgDatabase, utils::shorthand::BotContextExt, BotContext, BotError};
-use async_recursion::async_recursion;
-use futures::StreamExt;
-use model::{ActorId, Mail, MailType};
-use poise::serenity_prelude::{
-    AutoArchiveDuration, ButtonStyle, ChannelId, ChannelType, Colour,
-    ComponentInteractionCollector, CreateActionRow, CreateButton, CreateEmbed,
-    CreateInteractionResponse, CreateMessage, CreateThread, EditMessage, Guild, GuildChannel,
-    Mentionable,
-};
-use poise::{serenity_prelude::UserId, Modal};
-use poise::{CreateReply, ReplyHandle};
-use tracing::info;
-const AUTO_ARCHIVE_DURATION: AutoArchiveDuration = AutoArchiveDuration::OneDay;
-pub trait MailDatabase {
-    async fn get_mail_by_id(&self, mail_id: i64) -> Result<Mail, Self::Error>;
-    type Error;
-    async fn store(&self, mail: Mail) -> Result<(), Self::Error>;
-    // async fn get_all(&self) -> Result<Option<Mail>, Self::Error>;
-    async fn mark_read(&self, mail_id: i64) -> Result<(), Self::Error>;
-    async fn unread(&self, user: UserId) -> Result<i64, Self::Error>;
-    async fn get_all_mails(&self, recipient: UserId) -> Result<Vec<Mail>, Self::Error>;
-    async fn get_conversation(
-        &self,
-        sender: UserId,
-        recipient: UserId,
-    ) -> Result<Vec<Mail>, Self::Error>;
-}
-
-impl MailDatabase for PgDatabase {
-    type Error = BotError;
-    async fn get_all_mails(&self, recipient: UserId) -> Result<Vec<Mail>, Self::Error> {
-        let mails = sqlx::query_as!(
-            Mail,
-            r#"
-            SELECT 
-                id, sender, recipient, subject, match_id, body, read, mode as "mode: MailType"
-            FROM mail 
-            WHERE recipient = $1
-            ORDER BY id DESC
-            "#,
-            recipient.to_string()
-        )
-        .fetch_all(&self.pool)
-        .await?;
-        Ok(mails)
-    }
-
-    async fn get_mail_by_id(&self, mail_id: i64) -> Result<Mail, Self::Error> {
-        let mail = sqlx::query_as!(
-            Mail,
-            r#"
-            SELECT 
-                id, sender, recipient, subject, match_id, body, read, mode as "mode: MailType"
-            FROM mail
-            WHERE id = $1
-            "#,
-            mail_id
-        )
-        .fetch_one(&self.pool)
-        .await?;
-        Ok(mail)
-    }
-
-    async fn unread(&self, user: UserId) -> Result<i64, Self::Error> {
-        let count = sqlx::query!(
-            r#"
-            SELECT COUNT(*) FROM mail
-            WHERE $1 = recipient
-                AND read = false
-            "#,
-            user.to_string()
-        )
-        .fetch_one(&self.pool)
-        .await?
-        .count
-        .unwrap_or(0);
-        Ok(count)
-    }
-
-    async fn mark_read(&self, mail_id: i64) -> Result<(), Self::Error> {
-        sqlx::query!(
-            r#"
-            UPDATE mail
-            SET read = true
-            WHERE id = $1
-            "#,
-            mail_id
-        )
-        .execute(&self.pool)
-        .await?;
-        Ok(())
-    }
-
-    async fn store(&self, mail: Mail) -> Result<(), Self::Error> {
-        sqlx::query!(
-            r#"
-            INSERT INTO mail (id, sender, recipient, subject, match_id, body, read, mode)
-            VALUES ($1, $2, $3, $4, $5, $6, $7, $8)
-            "#,
-            mail.id,
-            mail.sender,
-            mail.recipient,
-            mail.subject,
-            mail.match_id,
-            mail.body,
-            mail.read,
-            mail.mode as MailType,
-        )
-        .execute(&self.pool)
-        .await?;
-        Ok(())
-    }
-
-    async fn get_conversation(
-        &self,
-        sender: UserId,
-        recipient: UserId,
-    ) -> Result<Vec<Mail>, Self::Error> {
-        let mails = sqlx::query_as!(
-            Mail,
-            r#"
-            SELECT 
-                id, sender, recipient, subject, match_id, body, read, mode as "mode: MailType"
-            FROM mail
-            WHERE (sender = $1  AND recipient = $2)
-                OR (recipient = $1 AND sender = $2 )
-        "#,
-            sender.to_string(),
-            recipient.to_string()
-        )
-        .fetch_all(&self.pool)
-        .await?;
-        Ok(mails)
-    }
-}
-
-pub trait MailBotCtx<'a> {
-    type Error;
-    async fn compose(
-        &self,
-        msg: &ReplyHandle<'_>,
-        embed: CreateEmbed,
-        recipient_id: impl Into<ActorId>,
-        auto_subject: impl Into<Option<String>>,
-        to_marshals: bool,
-    ) -> Result<i64, BotError>;
-    async fn inbox(&self, msg: &ReplyHandle<'_>) -> Result<(), BotError>;
-    async fn mail_notification(&self) -> Result<(), BotError>;
-    async fn unread(&self, user: UserId) -> Result<bool, BotError>;
-    async fn get_conversation(&self, recipient: UserId) -> Result<Vec<Mail>, BotError>;
-    async fn send_to_marshal(
-        &self,
-        msg: &ReplyHandle<'_>,
-        embed: CreateEmbed,
-    ) -> Result<(), Self::Error>;
-}
-
-impl<'a> MailBotCtx<'a> for BotContext<'a> {
-    type Error = BotError;
-    async fn compose(
-        &self,
-        msg: &ReplyHandle<'_>,
-        embed: CreateEmbed,
-        recipient_id: impl Into<ActorId>,
-        auto_subject: impl Into<Option<String>>,
-        to_marshals: bool,
-    ) -> Result<i64, BotError> {
-        let recipient_id: ActorId = recipient_id.into();
-        let mut mail = match auto_subject.into() {
-            None => {
-                let modal = self.components().modal::<ComposeMail>(msg, embed).await?;
-                Mail::new(
-                    self.author().id.to_string(),
-                    recipient_id.to_string(),
-                    modal.subject,
-                    modal.body,
-                    None,
-                    to_marshals,
-                )
-            }
-            Some(subject) => {
-                let modal = self
-                    .components()
-                    .modal::<ComposeMailWithoutSubject>(msg, embed)
-                    .await?;
-                Mail::new(
-                    self.author().id.to_string(),
-                    recipient_id.to_string(),
-                    subject,
-                    modal.body,
-                    None,
-                    to_marshals,
-                )
-            }
-        };
-        if recipient_id.is_marshal() {
-            mail.marshal_type();
-        }
-
-        let recipient = mail.recipient(self).await?;
-        let id = mail.id;
-        self.data().database.store(mail).await?;
-
-        let embed = CreateEmbed::new().title("Mail sent!").description(format!(
-            "Your mail has been sent to {} successfully!\n You can safely dismiss this message!",
-            recipient.mention()
-        ));
-        self.components().prompt(msg, embed, None).await?;
-        Ok(id)
-    }
-
-    async fn unread(&self, user: UserId) -> Result<bool, BotError> {
-        let count = self.data().database.unread(user).await?;
-        Ok(count > 0)
-    }
-
-    async fn mail_notification(&self) -> Result<(), BotError> {
-        self.defer_ephemeral().await?;
-        match self.data().database.unread(self.author().id).await? {
-            0 => Ok(()),
-            count => {
-                let embed = CreateEmbed::new().title("Unread mail").description(format!(
-                    "You have {} unread mail(s)! Choose mail button in the Menu to access.",
-                    count
-                ));
-                let reply = CreateReply::default().embed(embed).ephemeral(true);
-                self.send(reply).await?;
-                Ok(())
-            }
-        }
-    }
-
-    async fn inbox(&self, msg: &ReplyHandle<'_>) -> Result<(), BotError> {
-        self.components()
-            .prompt(msg, CreateEmbed::new().description("Getting inbox"), None)
-            .await?;
-        const CHUNK: usize = 10;
-        let mails = self.data().database.get_all_mails(self.author().id).await?;
-        if mails.is_empty() {
-            let embed = CreateEmbed::new()
-                .title("No unread mail")
-                .description("You have no unread mail!");
-            self.components().prompt(msg, embed, None).await?;
-            return Ok(());
-        }
-        let chunked_mail: Vec<&[Mail]> = mails.chunks(CHUNK).collect();
-        inbox_helper(self, msg, &chunked_mail).await?;
-        Ok(())
-    }
-
-    async fn get_conversation(&self, recipient: UserId) -> Result<Vec<Mail>, BotError> {
-        self.data()
-            .database
-            .get_conversation(self.author().id, recipient)
-            .await
-    }
-
-    async fn send_to_marshal(
-        &self,
-        msg: &ReplyHandle<'_>,
-        embed: CreateEmbed,
-    ) -> Result<(), Self::Error> {
-        let guild_id = self.guild_id().ok_or(NotInAGuild)?;
-        let role = self
-            .data()
-            .database
-            .get_marshal_role(&guild_id)
-            .await?
-            .ok_or(RoleNotExists("Marshal".to_string()))?;
-        let id = self.compose(msg, embed, role, None, true).await?;
-        let embed = CreateEmbed::new().title("Mail sent!").description( "Your mail has been sent to the marshal team successfully!\n You can safely dismiss this message!");
-        self.components().prompt(msg, embed, None).await?;
-        let mail = self.data().database.get_mail_by_id(id).await?;
-        let thread_id = self.author().id.to_string();
-        let embed = {
-            CreateEmbed::default()
-                .title(mail.subject.clone())
-                .description(mail.body.clone())
-                .fields(vec![
-                    ("Sender", format!("<@{}>", mail.sender.to_string()), true),
-                    ("At", format!("<t:{}:F>", mail.id), true),
-                ])
-        };
-        let guild_id = self.guild_id().ok_or(CommonError::NotInAGuild)?;
-        let channels = guild_id.channels(self.http()).await?;
-        match channels.get(&ChannelId::from_str(&thread_id).unwrap()) {
-            Some(thread) => {
-                return open_thread(self, embed, role, thread.clone(), mail.id).await;
-            }
-            None => {
-                let log_channel = self.get_log_channel().await?;
-                let thread = CreateThread::new(thread_id)
-                    .kind(ChannelType::PublicThread)
-                    .auto_archive_duration(AUTO_ARCHIVE_DURATION);
-                let thread = log_channel.create_thread(self.http(), thread).await?;
-                return open_thread(self, embed, role, thread, mail.id).await;
-            }
-        };
-    }
-}
-#[derive(Debug, Modal)]
-#[name = "Compose a mail"]
-struct ComposeMail {
-    #[name = "Subject"]
-    #[placeholder = "The subject of the mail"]
-    subject: String,
-
-    #[name = "Body"]
-    #[paragraph]
-    #[placeholder = "The body of the mail"]
-    body: String,
-}
-
-#[derive(Debug, Modal)]
-#[name = "Compose a mail"]
-struct ComposeMailWithoutSubject {
-    #[name = "Body"]
-    #[paragraph]
-    #[placeholder = "The body of the mail"]
-    body: String,
-}
-
-#[async_recursion]
-async fn mail_page(
-    ctx: &BotContext<'_>,
-    msg: &ReplyHandle<'_>,
-    mail: &Mail,
-) -> Result<(), BotError> {
-    let embed = CreateEmbed::new()
-        .title(&mail.subject)
-        .description(format!(
-            "{}\n{}\nSent at <t:{}:F>",
-            mail.sender(ctx).await?.mention(),
-            &mail.body,
-            mail.id
-        ))
-        .thumbnail(mail.sender(ctx).await?.avatar_url());
-    ctx.data().database.mark_read(mail.id).await?;
-    let buttons = CreateActionRow::Buttons(vec![
-        CreateButton::new("reply")
-            .label("Reply")
-            .style(ButtonStyle::Success),
-        CreateButton::new("back")
-            .label("Back")
-            .style(ButtonStyle::Secondary),
-        CreateButton::new("report")
-            .label("Report to Marshals")
-            .style(ButtonStyle::Danger),
-    ]);
-    let reply = CreateReply::default()
-        .embed(embed)
-        .components(vec![buttons]);
-    msg.edit(*ctx, reply).await?;
-    let mut ic = ctx.create_interaction_collector(msg).await?;
-    while let Some(interactions) = &ic.next().await {
-        match interactions.data.custom_id.as_str() {
-            "back" => {
-                interactions
-                    .create_response(ctx, CreateInteractionResponse::Acknowledge)
-                    .await?;
-            }
-            "reply" => {
-                interactions.defer(ctx.http()).await?;
-                let embed = CreateEmbed::default()
-                    .title("Compose a reply mail to the sender")
-                    .description("Press the button below to compose a reply mail to the sender!");
-                match mail.mode {
-                    MailType::Marshal => {
-                        return ctx.send_to_marshal(msg, embed).await;
-                    }
-                    _ => {
-                        ctx.compose(msg, embed, mail.sender_id()?, mail.subject.clone(), false)
-                            .await?;
-                    }
-                }
-            }
-            "report" => {
-                interactions.defer(ctx.http()).await?;
-                let mut mail = mail.clone();
-                report(ctx, msg, &mut mail).await?;
-            }
-            _ => {}
-        }
-    }
-    Ok(())
-}
-
-async fn detail(ctx: &BotContext<'_>, mails: &[Mail]) -> Result<CreateEmbed, BotError> {
-    let mut inbox = Vec::with_capacity(mails.len());
-    for mail in mails {
-        let sender = match mail.sender(ctx).await {
-            Ok(sender) => sender.mention().to_string(),
-            Err(_) => format!("Unknown user with id {}", mail.sender),
-        };
-        inbox.push(format!(
-            r#"{read_status} | From {sender} 
-**{subject}**
--# Sent at <t:{time_sent}:F>"#,
-            read_status = if mail.read { "✉️" } else { "📩" },
-            time_sent = mail.id,
-            subject = mail.subject,
-        ))
-    }
-    Ok(CreateEmbed::default()
-        .title(format!("{}'s inbox", ctx.author().name))
-        .description(format!(
-            "There are {} mail(s) in this page!\nSelect a mail to read it\n{}",
-            mails.len(),
-            inbox.join("\n")
-        ))
-        .timestamp(ctx.now()))
-}
-
-#[async_recursion]
-async fn inbox_helper(
-    ctx: &BotContext<'_>,
-    msg: &ReplyHandle<'_>,
-    chunked_mail: &[&[Mail]],
-) -> Result<(), BotError> {
-    let (prev, next) = (String::from("prev"), String::from("next"));
-    let mut page_number: usize = 0;
-    let total = chunked_mail.len();
-    let buttons = CreateActionRow::Buttons(vec![
-        CreateButton::new(prev.clone())
-            .label("⬅️")
-            .style(ButtonStyle::Primary),
-        CreateButton::new(next.clone())
-            .label("➡️")
-            .style(ButtonStyle::Primary),
-    ]);
-    loop {
-        let selected = ctx
-            .components()
-            .select_options(
-                msg,
-                detail(ctx, chunked_mail[page_number]).await?,
-                vec![buttons.clone()],
-                chunked_mail[page_number],
-            )
-            .await?;
-        match selected.as_str() {
-            "prev" => {
-                page_number = page_number.saturating_sub(1);
-            }
-            "next" => {
-                page_number = (page_number + 1).min(total - 1);
-            }
-            id => {
-                let mail = chunked_mail[page_number]
-                    .iter()
-                    .find(|mail| mail.id.to_string() == id)
-                    .unwrap()
-                    .to_owned();
-                mail_page(ctx, msg, &mail).await?;
-            }
-        }
-    }
-}
-
 async fn report(
     ctx: &BotContext<'_>,
     msg: &ReplyHandle<'_>,
@@ -1038,8 +524,8 @@
         }
     };
     let log = ctx.get_log_channel().await?;
-    let id = ctx.author().id;
-    let thread = CreateThread::new(id.to_string())
+    let reporter_name= ctx.author().name.clone();
+    let thread = CreateThread::new(reporter_name)
         .kind(ChannelType::PublicThread)
         .auto_archive_duration(AUTO_ARCHIVE_DURATION);
     let channel = log.create_thread(ctx.http(), thread).await?;
@@ -1070,5 +556,4 @@
         .components(buttons.clone());
     thread.send_message(ctx.http(), reply).await?;
     Ok(())
-}
->>>>>>> b72d4e32
+}