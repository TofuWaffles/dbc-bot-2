pub mod model;
use std::str::FromStr;

use crate::database::ConfigDatabase;
use crate::log::Log;
use crate::utils::error::CommonError::{self, *};
use crate::utils::shorthand::BotComponent;
use crate::{database::PgDatabase, utils::shorthand::BotContextExt, BotContext, BotError};
use async_recursion::async_recursion;
use futures::StreamExt;
use model::{ActorId, Mail, MailType};
use poise::serenity_prelude::{
<<<<<<< HEAD
    AutoArchiveDuration, ButtonStyle, ChannelId, ChannelType, Colour,
    CreateActionRow, CreateButton, CreateEmbed,
    CreateInteractionResponse, CreateMessage, CreateThread, GuildChannel,
    Mentionable,
=======
    AutoArchiveDuration, ButtonStyle, ChannelId, ChannelType, Colour, CreateActionRow,
    CreateButton, CreateEmbed, CreateInteractionResponse, CreateMessage, CreateThread,
    GuildChannel, Mentionable,
>>>>>>> 036f85d8
};
use poise::{serenity_prelude::UserId, Modal};
use poise::{CreateReply, ReplyHandle};
const AUTO_ARCHIVE_DURATION: AutoArchiveDuration = AutoArchiveDuration::OneDay;
pub trait MailDatabase {
    async fn get_mail_by_id(&self, mail_id: i64) -> Result<Mail, Self::Error>;
    type Error;
    async fn store(&self, mail: Mail) -> Result<(), Self::Error>;
    // async fn get_all(&self) -> Result<Option<Mail>, Self::Error>;
    async fn mark_read(&self, mail_id: i64) -> Result<(), Self::Error>;
    async fn unread(&self, user: UserId) -> Result<i64, Self::Error>;
    async fn get_all_mails(&self, recipient: UserId) -> Result<Vec<Mail>, Self::Error>;
    async fn get_conversation(
        &self,
        sender: UserId,
        recipient: UserId,
    ) -> Result<Vec<Mail>, Self::Error>;
}

impl MailDatabase for PgDatabase {
    type Error = BotError;
    async fn get_all_mails(&self, recipient: UserId) -> Result<Vec<Mail>, Self::Error> {
        let mails = sqlx::query_as!(
            Mail,
            r#"
            SELECT 
                id, sender, recipient, subject, match_id, body, read, mode as "mode: MailType"
            FROM mail 
            WHERE recipient = $1
            ORDER BY id DESC
            "#,
            recipient.to_string()
        )
        .fetch_all(&self.pool)
        .await?;
        Ok(mails)
    }

    async fn get_mail_by_id(&self, mail_id: i64) -> Result<Mail, Self::Error> {
        let mail = sqlx::query_as!(
            Mail,
            r#"
            SELECT 
                id, sender, recipient, subject, match_id, body, read, mode as "mode: MailType"
            FROM mail
            WHERE id = $1
            "#,
            mail_id
        )
        .fetch_one(&self.pool)
        .await?;
        Ok(mail)
    }

    async fn unread(&self, user: UserId) -> Result<i64, Self::Error> {
        let count = sqlx::query!(
            r#"
            SELECT COUNT(*) FROM mail
            WHERE $1 = recipient
                AND read = false
            "#,
            user.to_string()
        )
        .fetch_one(&self.pool)
        .await?
        .count
        .unwrap_or(0);
        Ok(count)
    }

    async fn mark_read(&self, mail_id: i64) -> Result<(), Self::Error> {
        sqlx::query!(
            r#"
            UPDATE mail
            SET read = true
            WHERE id = $1
            "#,
            mail_id
        )
        .execute(&self.pool)
        .await?;
        Ok(())
    }

    async fn store(&self, mail: Mail) -> Result<(), Self::Error> {
        sqlx::query!(
            r#"
            INSERT INTO mail (id, sender, recipient, subject, match_id, body, read, mode)
            VALUES ($1, $2, $3, $4, $5, $6, $7, $8)
            "#,
            mail.id,
            mail.sender,
            mail.recipient,
            mail.subject,
            mail.match_id,
            mail.body,
            mail.read,
            mail.mode as MailType,
        )
        .execute(&self.pool)
        .await?;
        Ok(())
    }

    async fn get_conversation(
        &self,
        sender: UserId,
        recipient: UserId,
    ) -> Result<Vec<Mail>, Self::Error> {
        let mails = sqlx::query_as!(
            Mail,
            r#"
            SELECT 
                id, sender, recipient, subject, match_id, body, read, mode as "mode: MailType"
            FROM mail
            WHERE (sender = $1  AND recipient = $2)
                OR (recipient = $1 AND sender = $2 )
        "#,
            sender.to_string(),
            recipient.to_string()
        )
        .fetch_all(&self.pool)
        .await?;
        Ok(mails)
    }
}

pub trait MailBotCtx<'a> {
    type Error;
    async fn compose(
        &self,
        msg: &ReplyHandle<'_>,
        embed: CreateEmbed,
        recipient_id: impl Into<ActorId>,
        auto_subject: impl Into<Option<String>>,
        to_marshals: bool,
    ) -> Result<i64, BotError>;
    async fn inbox(&self, msg: &ReplyHandle<'_>) -> Result<(), BotError>;
    async fn mail_notification(&self) -> Result<(), BotError>;
    async fn unread(&self, user: UserId) -> Result<bool, BotError>;
    async fn get_conversation(&self, recipient: UserId) -> Result<Vec<Mail>, BotError>;
    async fn send_to_marshal(
        &self,
        msg: &ReplyHandle<'_>,
        embed: CreateEmbed,
        channel_id: Option<String>,
    ) -> Result<(), Self::Error>;
}

impl<'a> MailBotCtx<'a> for BotContext<'a> {
    type Error = BotError;
    async fn compose(
        &self,
        msg: &ReplyHandle<'_>,
        embed: CreateEmbed,
        recipient_id: impl Into<ActorId>,
        auto_subject: impl Into<Option<String>>,
        to_marshals: bool,
    ) -> Result<i64, BotError> {
        let recipient_id: ActorId = recipient_id.into();
        let mut mail = match auto_subject.into() {
            None => {
                let modal = self.components().modal::<ComposeMail>(msg, embed).await?;
                Mail::new(
                    self.author().id.to_string(),
                    recipient_id.to_string(),
                    modal.subject,
                    modal.body,
                    None,
                    to_marshals,
                )
            }
            Some(subject) => {
                let modal = self
                    .components()
                    .modal::<ComposeMailWithoutSubject>(msg, embed)
                    .await?;
                Mail::new(
                    self.author().id.to_string(),
                    recipient_id.to_string(),
                    subject,
                    modal.body,
                    None,
                    to_marshals,
                )
            }
        };
        if recipient_id.is_marshal() {
            mail.marshal_type();
        }

        let recipient = mail.recipient(self).await?;
        let id = mail.id;
        self.data().database.store(mail).await?;

        let embed = CreateEmbed::new().title("Mail sent!").description(format!(
            "Your mail has been sent to {} successfully!\n You can safely dismiss this message!",
            recipient.mention()
        ));
        self.components().prompt(msg, embed, None).await?;
        Ok(id)
    }

    async fn unread(&self, user: UserId) -> Result<bool, BotError> {
        let count = self.data().database.unread(user).await?;
        Ok(count > 0)
    }

    async fn mail_notification(&self) -> Result<(), BotError> {
        self.defer_ephemeral().await?;
        match self.data().database.unread(self.author().id).await? {
            0 => Ok(()),
            count => {
                let embed = CreateEmbed::new().title("Unread mail").description(format!(
                    "You have {} unread mail(s)! Choose mail button in the Menu to access.",
                    count
                ));
                let reply = CreateReply::default().embed(embed).ephemeral(true);
                self.send(reply).await?;
                Ok(())
            }
        }
    }

    async fn inbox(&self, msg: &ReplyHandle<'_>) -> Result<(), BotError> {
        self.components()
            .prompt(msg, CreateEmbed::new().description("Getting inbox"), None)
            .await?;
        const CHUNK: usize = 10;
        let mails = self.data().database.get_all_mails(self.author().id).await?;
        if mails.is_empty() {
            let embed = CreateEmbed::new()
                .title("No unread mail")
                .description("You have no unread mail!");
            self.components().prompt(msg, embed, None).await?;
            return Ok(());
        }
        let chunked_mail: Vec<&[Mail]> = mails.chunks(CHUNK).collect();
        inbox_helper(self, msg, &chunked_mail).await?;
        Ok(())
    }

    async fn get_conversation(&self, recipient: UserId) -> Result<Vec<Mail>, BotError> {
        self.data()
            .database
            .get_conversation(self.author().id, recipient)
            .await
    }

    async fn send_to_marshal(
        &self,
        msg: &ReplyHandle<'_>,
        embed: CreateEmbed,
        channel_id: Option<String>,
    ) -> Result<(), Self::Error> {
        let guild_id = self.guild_id().ok_or(NotInAGuild)?;
        let role = self
            .data()
            .database
            .get_marshal_role(&guild_id)
            .await?
            .ok_or(RoleNotExists("Marshal".to_string()))?;
        let id = self.compose(msg, embed, role, None, true).await?;
        let embed = CreateEmbed::new().title("Mail sent!").description( "Your mail has been sent to the marshal team successfully!\n You can safely dismiss this message!");
        self.components().prompt(msg, embed, None).await?;
        let mail = self.data().database.get_mail_by_id(id).await?;
        let thread_name = self.author().name.clone();
        let embed = {
            CreateEmbed::default()
                .title(mail.subject.clone())
                .description(mail.body.clone())
                .fields(vec![
                    ("Sender", format!("<@{}>", mail.sender.to_string()), true),
                    ("At", format!("<t:{}:F>", mail.id), true),
                ])
        };
        match channel_id{
            Some(id) => {
                let guild_id = self.guild_id().ok_or(CommonError::NotInAGuild)?;
                let channels = guild_id.channels(self.http()).await?;
                match channels.get(&ChannelId::from_str(&id).unwrap()) {
                    Some(thread) => {
                        return open_thread(self, embed, role, thread.clone(), mail.id).await;
                    }
                    None => {
                        let thread = create_thread(self, thread_name).await?;
                        return open_thread(self, embed, role, thread, mail.id).await;
                    }
                };
            }
            None => {
                let thread = create_thread(self, thread_name).await?;
                return open_thread(self, embed, role, thread, mail.id).await;
            }
        };
        
        async fn create_thread(ctx: &BotContext<'_>, thread_name: String) -> Result<GuildChannel, BotError>{
            let log_channel = ctx.get_log_channel().await?;
            let thread = CreateThread::new(thread_name)
                .kind(ChannelType::PublicThread)
                .auto_archive_duration(AUTO_ARCHIVE_DURATION);
            Ok(log_channel.create_thread(ctx.http(), thread).await?)
        }
    }
}
#[derive(Debug, Modal)]
#[name = "Compose a mail"]
struct ComposeMail {
    #[name = "Subject"]
    #[placeholder = "The subject of the mail"]
    subject: String,

    #[name = "Body"]
    #[paragraph]
    #[placeholder = "The body of the mail"]
    body: String,
}

#[derive(Debug, Modal)]
#[name = "Compose a mail"]
struct ComposeMailWithoutSubject {
    #[name = "Body"]
    #[paragraph]
    #[placeholder = "The body of the mail"]
    body: String,
}

#[async_recursion]
async fn mail_page(
    ctx: &BotContext<'_>,
    msg: &ReplyHandle<'_>,
    mail: &Mail,
) -> Result<(), BotError> {
    info!("Mail: {:?}", mail);
    let embed = CreateEmbed::new()
        .title(&mail.subject)
        .description(format!(
            "{}\n{}\nSent at <t:{}:F>",
            mail.sender(ctx).await?.mention(),
            &mail.body,
            mail.id
        ))
        .thumbnail(mail.sender(ctx).await?.avatar_url());
    ctx.data().database.mark_read(mail.id).await?;
    let buttons = CreateActionRow::Buttons(vec![
        CreateButton::new("reply")
            .label("Reply")
            .style(ButtonStyle::Success),
        CreateButton::new("back")
            .label("Back")
            .style(ButtonStyle::Secondary),
        CreateButton::new("report")
            .label("Report to Marshals")
            .style(ButtonStyle::Danger),
    ]);
    let reply = CreateReply::default()
        .embed(embed)
        .components(vec![buttons]);
    msg.edit(*ctx, reply).await?;
    let mut ic = ctx.create_interaction_collector(msg).await?;
    while let Some(interactions) = &ic.next().await {
        match interactions.data.custom_id.as_str() {
            "back" => {
                interactions
                    .create_response(ctx, CreateInteractionResponse::Acknowledge)
                    .await?;
            }
            "reply" => {
                interactions.defer(ctx.http()).await?;
                let embed = CreateEmbed::default()
                    .title("Compose a reply mail to the sender")
                    .description("Press the button below to compose a reply mail to the sender!");
                let channel_id = if mail.match_id.is_empty() { None } else { Some(mail.match_id.clone()) };
                info!("Channel id: {:?}", channel_id);
                match mail.mode {
                    MailType::Marshal => {
                        return ctx.send_to_marshal(msg, embed, channel_id ).await;
                    }
                    _ => {
                        ctx.compose(msg, embed, mail.sender_id()?, mail.subject.clone(), false)
                            .await?;
                    }
                }
            }
            "report" => {
                interactions.defer(ctx.http()).await?;
                let mut mail = mail.clone();
                report(ctx, msg, &mut mail).await?;
            }
            _ => {}
        }
    }
    Ok(())
}

async fn detail(ctx: &BotContext<'_>, mails: &[Mail]) -> Result<CreateEmbed, BotError> {
    let mut inbox = Vec::with_capacity(mails.len());
    for mail in mails {
        let sender = match mail.sender(ctx).await {
            Ok(sender) => sender.mention().to_string(),
            Err(_) => format!("Unknown user with id {}", mail.sender),
        };
        inbox.push(format!(
            r#"{read_status} | From {sender} 
**{subject}**
-# Sent at <t:{time_sent}:F>"#,
            read_status = if mail.read { "✉️" } else { "📩" },
            time_sent = mail.id,
            subject = mail.subject,
        ))
    }
    Ok(CreateEmbed::default()
        .title(format!("{}'s inbox", ctx.author().name))
        .description(format!(
            "There are {} mail(s) in this page!\nSelect a mail to read it\n{}",
            mails.len(),
            inbox.join("\n")
        ))
        .timestamp(ctx.now()))
}

#[async_recursion]
async fn inbox_helper(
    ctx: &BotContext<'_>,
    msg: &ReplyHandle<'_>,
    chunked_mail: &[&[Mail]],
) -> Result<(), BotError> {
    let (prev, next) = (String::from("prev"), String::from("next"));
    let mut page_number: usize = 0;
    let total = chunked_mail.len();
    let buttons = CreateActionRow::Buttons(vec![
        CreateButton::new(prev.clone())
            .label("⬅️")
            .style(ButtonStyle::Primary),
        CreateButton::new(next.clone())
            .label("➡️")
            .style(ButtonStyle::Primary),
    ]);
    loop {
        let selected = ctx
            .components()
            .select_options(
                msg,
                detail(ctx, chunked_mail[page_number]).await?,
                vec![buttons.clone()],
                chunked_mail[page_number],
            )
            .await?;
        match selected.as_str() {
            "prev" => {
                page_number = page_number.saturating_sub(1);
            }
            "next" => {
                page_number = (page_number + 1).min(total - 1);
            }
            id => {
                let mail = chunked_mail[page_number]
                    .iter()
                    .find(|mail| mail.id.to_string() == id)
                    .unwrap()
                    .to_owned();
                mail_page(ctx, msg, &mail).await?;
            }
        }
    }
}

async fn report(
    ctx: &BotContext<'_>,
    msg: &ReplyHandle<'_>,
    mail: &mut Mail,
) -> Result<(), BotError> {
    let embed = {
        let sender = mail.sender(ctx).await?;
        let recipient = mail.recipient(ctx).await?.mention();
        {
            CreateEmbed::default()
                .title("A potential suspicious mail has been reported!")
                .description(format!(
                    r#"
Subject: {subject}
```
{body}
```
Sent at <t:{timestamp}:F>
Reported by: {recipient}.

"#,
                    subject = mail.subject.clone(),
                    body = mail.body.clone(),
                    timestamp = mail.id,
                ))
                .fields(vec![
                    (
                        "From",
                        format!("{}`{}`", sender.mention(), sender.id()),
                        true,
                    ),
                    (
                        "To",
                        format!("{}`{}`", recipient.mention(), recipient),
                        true,
                    ),
                ])
                .color(Colour::RED)
                .timestamp(ctx.now())
        }
    };
    let log = ctx.get_log_channel().await?;
    let reporter_name= ctx.author().name.clone();
    let thread = CreateThread::new(reporter_name)
        .kind(ChannelType::PublicThread)
        .auto_archive_duration(AUTO_ARCHIVE_DURATION);
    let channel = log.create_thread(ctx.http(), thread).await?;
    open_thread(ctx, embed, mail.recipient_id()?, channel, mail.id).await?;
    ctx.components().prompt(msg,
        CreateEmbed::new()
            .title("This mail has been reported!")
            .description("You can safely dismiss this mail. The marshals will keep you up-to-date about this report!"), 
            None)
        .await?;
    Ok(())
}

#[async_recursion]
async fn open_thread(
    ctx: &BotContext<'_>,
    embed: CreateEmbed,
    _id: impl Into<ActorId> + Send + 'async_recursion,
    thread: GuildChannel,
    mail_id: i64,
) -> Result<(), BotError> {
    let btn_id = format!("marshal_mail_{}", mail_id);
    let buttons = vec![CreateActionRow::Buttons(vec![CreateButton::new(btn_id)
        .label("Respond")
        .style(ButtonStyle::Danger)])];
    let reply = CreateMessage::new()
        .embed(embed)
        .components(buttons.clone());
    thread.send_message(ctx.http(), reply).await?;
    Ok(())
}<|MERGE_RESOLUTION|>--- conflicted
+++ resolved
@@ -10,16 +10,9 @@
 use futures::StreamExt;
 use model::{ActorId, Mail, MailType};
 use poise::serenity_prelude::{
-<<<<<<< HEAD
-    AutoArchiveDuration, ButtonStyle, ChannelId, ChannelType, Colour,
-    CreateActionRow, CreateButton, CreateEmbed,
-    CreateInteractionResponse, CreateMessage, CreateThread, GuildChannel,
-    Mentionable,
-=======
     AutoArchiveDuration, ButtonStyle, ChannelId, ChannelType, Colour, CreateActionRow,
     CreateButton, CreateEmbed, CreateInteractionResponse, CreateMessage, CreateThread,
     GuildChannel, Mentionable,
->>>>>>> 036f85d8
 };
 use poise::{serenity_prelude::UserId, Modal};
 use poise::{CreateReply, ReplyHandle};
