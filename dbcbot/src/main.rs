--- conflicted
+++ resolved
@@ -1,258 +1,251 @@
-use api::APIsContainer;
-use std::io;
-use tracing::{error, info, info_span, level_filters::LevelFilter, warn};
-use tracing_subscriber::{fmt::format::FmtSpan, EnvFilter};
-
-use database::{Database, PgDatabase, TournamentDatabase};
-<<<<<<< HEAD
-use poise::{
-    serenity_prelude::{self as serenity},
-    CreateReply,
-};
-=======
-use poise::{serenity_prelude as serenity, CreateReply};
-
->>>>>>> 1bdd54fa
-use crate::log::discord_log_error;
-use commands::{
-    manager_commands::ManagerCommands, marshal_commands::MarshalCommands,
-    owner_commands::OwnerCommands, test_commands::TestCommands, user_commands::UserCommands,
-    CommandsContainer,
-};
-
-/// Utilities for interacting with the game API.
-mod api;
-/// All the commands that the bot can run.
-///
-/// Additionally, it contains the `CommandsContainer` trait that groups all the commands together
-/// as well as checks used by various commands.
-mod commands;
-/// Traits and types used for interacting with the database.
-mod database;
-/// Contains functions for logging.
-mod log;
-
-mod utils;
-
-// Mail feature
-mod mail;
-
-// Global event handler
-mod event_handler;
-
-use event_handler::event_handler;
-
-/// Stores data used by the bot.
-///
-/// Accessible by all bot commands through Context.
-/// 
-#[derive(Debug)]
-pub struct Data<DB> {
-    database: DB,
-    apis: APIsContainer,
-}
-
-impl<DB> Data<DB>
-where
-    DB: Database,
-{
-    /// Create a new data struct with a given Database and Game API.
-    fn new(database: DB, game_api: APIsContainer) -> Self {
-        Self {
-            database,
-            apis: game_api,
-        }
-    }
-}
-
-/// Convenience type for the bot's data with generics filled in.
-pub type BotData = Data<PgDatabase>;
-
-/// A thread-safe Error type used by the bot.
-pub type BotError = anyhow::Error;
-
-pub struct BracketURL;
-
-impl BracketURL {
-    pub fn get_url() -> String {
-        "https://discordbrawlcup.ddns.net/".to_string()
-    }
-}
-
-/// A context that gives the bot information about the action that invoked it.
-///
-/// It also includes other useful data that the bot uses such as the database.
-/// You can access the data in commands by using ``ctx.data()``.
-/// 
-pub type BotContext<'a> = poise::Context<'a, BotData, BotError>;
-
-#[tokio::main]
-async fn main() {
-    #![allow(dead_code)]
-    if let Err(e) = setup_tracing() {
-        panic!("Error trying to setup tracing: {}", e);
-    }
-
-    if let Err(e) = run().await {
-        panic!("Error trying to run the bot: {}", e);
-    }
-}
-
-/// The main function that runs the bot.
-async fn run() -> Result<(), BotError> {
-    let setup_span = info_span!("bot_setup");
-    let _guard = setup_span.enter();
-    //Load the .env file only in the development environment (bypassed with the --release flag)
-    #[cfg(debug_assertions)]
-    dotenv::dotenv().ok();
-
-    let discord_token =
-        std::env::var("DISCORD_TOKEN").expect("Expected DISCORD_TOKEN as an environment variable");
-    println!("Successfully loaded Discord Token");
-
-    let pg_database = PgDatabase::connect().await?;
-    println!("Successfully connected to the database");
-    let apis_container = APIsContainer::new();
-
-    let mut commands: Vec<poise::Command<_, _>> = vec![
-        OwnerCommands::get_all(),
-        ManagerCommands::get_all(),
-        MarshalCommands::get_all(),
-        UserCommands::get_all(),
-    ]
-    .into_iter()
-    .flatten()
-    .collect();
-
-    #[cfg(debug_assertions)]
-    TestCommands::get_all()
-        .into_iter()
-        .for_each(|c| commands.push(c));
-
-    let output = commands
-        .iter()
-        .map(|c| format!("/{}", c.name.clone()))
-        .collect::<Vec<String>>()
-        .join(",");
-    println!("Commands: {}\nAll commands loaded!", output);
-    let intents = serenity::GatewayIntents::non_privileged();
-    let framework = poise::Framework::builder()
-        .options(poise::FrameworkOptions {
-            commands,
-            on_error: |error| {
-                Box::pin(async move {
-                    let error_msg;
-                    error!("Error in command: {:?}", error);
-                    let ctx = match error.ctx() {
-                        Some(ctx) => ctx,
-                        None => {
-                            error!("No context in this error");
-                            return;
-                        },
-                    };
-                    match error {
-                        poise::FrameworkError::NotAnOwner { ctx, .. } => {
-                            ctx.send(CreateReply::default().content("Sorry, only the bot owner can run this command.").ephemeral(true)).await.unwrap();
-                            return;
-                        },
-                        poise::FrameworkError::GuildOnly { .. } => return,
-                        poise::FrameworkError::DmOnly { .. } => return,
-                        poise::FrameworkError::NsfwOnly { .. } => return,
-                        poise::FrameworkError::CommandCheckFailed { ref error, .. } => {
-                            match error {
-                                Some(error) => error_msg = format!("{}", error),
-                                None => return,
-                            }
-                        },
-                        poise::FrameworkError::UnknownCommand { .. } => return,
-                        poise::FrameworkError::Setup { ref error, .. } => error_msg = format!("{}", error),
-                        poise::FrameworkError::EventHandler { ref error, .. } => error_msg = format!("{}", error),
-                        poise::FrameworkError::Command { ref error, .. } => error_msg = format!("{}", error),
-                        poise::FrameworkError::ArgumentParse { ref error, .. } => error_msg = format!("{}", error),
-                        poise::FrameworkError::DynamicPrefix { ref error, .. } => error_msg = format!("{}", error),
-                        _ => error_msg = "No cause available for this error type.".to_string(),
-                    }
-                    match ctx.send(CreateReply::default().content("Something went wrong. Please let the bot maintainers know if the issue persists.").ephemeral(true)).await {
-                        Ok(_) => (),
-                        Err(e) => error!("Error sending generic error message to user: {}", e)
-                    }
-                    let guild_id = match ctx.guild_id() {
-                        Some(guild_id) => guild_id,
-                        None => {
-                            warn!("No guild id in this error context. Cannot send error message to log channel.");
-                            return;
-                        },
-                    };
-
-                    let player_tournaments = match ctx.data().database.get_player_active_tournaments(&guild_id, &ctx.author().id).await {
-                        Ok(tournament) => tournament,
-                        Err(e) => {
-                            error!("Error getting player active tournament for user {}. Cannot send error message to log channel: {}", ctx.author().id, e);
-                            return;
-                        },
-                    };
-
-                    let user_field = &format!("<@{}>", ctx.author().id);
-                    let tournaments_field = &format!("{:#?}", player_tournaments);
-
-                    let fields = vec![
-                        ("Cause", error_msg.as_str(), false),
-                        ("User", user_field, false),
-                        ("Tournaments", tournaments_field, false),
-                    ];
-
-                    discord_log_error(
-                        ctx,
-                        &error.to_string(),
-                        fields
-                        ).await.unwrap_or_else(|e|error!("Error sending error message to log channel: {:?}", e));
-                })
-            },
-            event_handler: |ctx, event,framework, data|{
-                Box::pin(event_handler(ctx, event, framework, data))
-            },
-            ..Default::default()
-        })
-        .setup(|ctx, ready, framework| {
-            Box::pin(async move {
-                poise::builtins::register_globally(ctx, &framework.options().commands).await?;
-                println!("Ready as {}", ready.user.name);
-                Ok(Data::new(pg_database, apis_container))
-            })
-        })
-        .build();
-
-    let mut client = serenity::ClientBuilder::new(discord_token, intents)
-        .framework(framework)
-        .await?;
-    client.start().await?;
-
-    Ok(())
-}
-
-/// Sets up the tracing subscriber for the bot.
-fn setup_tracing() -> Result<(), BotError> {
-    if cfg!(debug_assertions) {
-        let filter = EnvFilter::from_default_env()
-            .add_directive("none".parse()?)
-            .add_directive("dbc_bot_2=info".parse()?);
-
-        tracing_subscriber::fmt::fmt()
-            .with_env_filter(filter)
-            .with_span_events(FmtSpan::NONE)
-            .pretty()
-            .init();
-
-        return Ok(());
-    }
-
-    // Set up tracing with a filter that only logs errors in production
-    tracing_subscriber::fmt::fmt()
-        .with_span_events(FmtSpan::NONE)
-        .with_max_level(LevelFilter::ERROR)
-        .with_writer(io::stderr)
-        .pretty()
-        .init();
-
-    Ok(())
-}
+use api::APIsContainer;
+use std::io;
+use tracing::{error, info, info_span, level_filters::LevelFilter, warn};
+use tracing_subscriber::{fmt::format::FmtSpan, EnvFilter};
+
+use database::{Database, PgDatabase, TournamentDatabase};
+use poise::{serenity_prelude as serenity, CreateReply};
+
+use crate::log::discord_log_error;
+use commands::{
+    manager_commands::ManagerCommands, marshal_commands::MarshalCommands,
+    owner_commands::OwnerCommands, test_commands::TestCommands, user_commands::UserCommands,
+    CommandsContainer,
+};
+
+/// Utilities for interacting with the game API.
+mod api;
+/// All the commands that the bot can run.
+///
+/// Additionally, it contains the `CommandsContainer` trait that groups all the commands together
+/// as well as checks used by various commands.
+mod commands;
+/// Traits and types used for interacting with the database.
+mod database;
+/// Contains functions for logging.
+mod log;
+
+mod utils;
+
+// Mail feature
+mod mail;
+
+// Global event handler
+mod event_handler;
+
+use event_handler::event_handler;
+
+/// Stores data used by the bot.
+///
+/// Accessible by all bot commands through Context.
+/// 
+#[derive(Debug)]
+pub struct Data<DB> {
+    database: DB,
+    apis: APIsContainer,
+}
+
+impl<DB> Data<DB>
+where
+    DB: Database,
+{
+    /// Create a new data struct with a given Database and Game API.
+    fn new(database: DB, game_api: APIsContainer) -> Self {
+        Self {
+            database,
+            apis: game_api,
+        }
+    }
+}
+
+/// Convenience type for the bot's data with generics filled in.
+pub type BotData = Data<PgDatabase>;
+
+/// A thread-safe Error type used by the bot.
+pub type BotError = anyhow::Error;
+
+pub struct BracketURL;
+
+impl BracketURL {
+    pub fn get_url() -> String {
+        "https://discordbrawlcup.ddns.net/".to_string()
+    }
+}
+
+/// A context that gives the bot information about the action that invoked it.
+///
+/// It also includes other useful data that the bot uses such as the database.
+/// You can access the data in commands by using ``ctx.data()``.
+/// 
+pub type BotContext<'a> = poise::Context<'a, BotData, BotError>;
+
+#[tokio::main]
+async fn main() {
+    #![allow(dead_code)]
+    if let Err(e) = setup_tracing() {
+        panic!("Error trying to setup tracing: {}", e);
+    }
+
+    if let Err(e) = run().await {
+        panic!("Error trying to run the bot: {}", e);
+    }
+}
+
+/// The main function that runs the bot.
+async fn run() -> Result<(), BotError> {
+    let setup_span = info_span!("bot_setup");
+    let _guard = setup_span.enter();
+    //Load the .env file only in the development environment (bypassed with the --release flag)
+    #[cfg(debug_assertions)]
+    dotenv::dotenv().ok();
+
+    let discord_token =
+        std::env::var("DISCORD_TOKEN").expect("Expected DISCORD_TOKEN as an environment variable");
+    println!("Successfully loaded Discord Token");
+
+    let pg_database = PgDatabase::connect().await?;
+    println!("Successfully connected to the database");
+    let apis_container = APIsContainer::new();
+
+    let mut commands: Vec<poise::Command<_, _>> = vec![
+        OwnerCommands::get_all(),
+        ManagerCommands::get_all(),
+        MarshalCommands::get_all(),
+        UserCommands::get_all(),
+    ]
+    .into_iter()
+    .flatten()
+    .collect();
+
+    #[cfg(debug_assertions)]
+    TestCommands::get_all()
+        .into_iter()
+        .for_each(|c| commands.push(c));
+
+    let output = commands
+        .iter()
+        .map(|c| format!("/{}", c.name.clone()))
+        .collect::<Vec<String>>()
+        .join(",");
+    println!("Commands: {}\nAll commands loaded!", output);
+    let intents = serenity::GatewayIntents::non_privileged();
+    let framework = poise::Framework::builder()
+        .options(poise::FrameworkOptions {
+            commands,
+            on_error: |error| {
+                Box::pin(async move {
+                    let error_msg;
+                    error!("Error in command: {:?}", error);
+                    let ctx = match error.ctx() {
+                        Some(ctx) => ctx,
+                        None => {
+                            error!("No context in this error");
+                            return;
+                        },
+                    };
+                    match error {
+                        poise::FrameworkError::NotAnOwner { ctx, .. } => {
+                            ctx.send(CreateReply::default().content("Sorry, only the bot owner can run this command.").ephemeral(true)).await.unwrap();
+                            return;
+                        },
+                        poise::FrameworkError::GuildOnly { .. } => return,
+                        poise::FrameworkError::DmOnly { .. } => return,
+                        poise::FrameworkError::NsfwOnly { .. } => return,
+                        poise::FrameworkError::CommandCheckFailed { ref error, .. } => {
+                            match error {
+                                Some(error) => error_msg = format!("{}", error),
+                                None => return,
+                            }
+                        },
+                        poise::FrameworkError::UnknownCommand { .. } => return,
+                        poise::FrameworkError::Setup { ref error, .. } => error_msg = format!("{}", error),
+                        poise::FrameworkError::EventHandler { ref error, .. } => error_msg = format!("{}", error),
+                        poise::FrameworkError::Command { ref error, .. } => error_msg = format!("{}", error),
+                        poise::FrameworkError::ArgumentParse { ref error, .. } => error_msg = format!("{}", error),
+                        poise::FrameworkError::DynamicPrefix { ref error, .. } => error_msg = format!("{}", error),
+                        _ => error_msg = "No cause available for this error type.".to_string(),
+                    }
+                    match ctx.send(CreateReply::default().content("Something went wrong. Please let the bot maintainers know if the issue persists.").ephemeral(true)).await {
+                        Ok(_) => (),
+                        Err(e) => error!("Error sending generic error message to user: {}", e)
+                    }
+                    let guild_id = match ctx.guild_id() {
+                        Some(guild_id) => guild_id,
+                        None => {
+                            warn!("No guild id in this error context. Cannot send error message to log channel.");
+                            return;
+                        },
+                    };
+
+                    let player_tournaments = match ctx.data().database.get_player_active_tournaments(&guild_id, &ctx.author().id).await {
+                        Ok(tournament) => tournament,
+                        Err(e) => {
+                            error!("Error getting player active tournament for user {}. Cannot send error message to log channel: {}", ctx.author().id, e);
+                            return;
+                        },
+                    };
+
+                    let user_field = &format!("<@{}>", ctx.author().id);
+                    let tournaments_field = &format!("{:#?}", player_tournaments);
+
+                    let fields = vec![
+                        ("Cause", error_msg.as_str(), false),
+                        ("User", user_field, false),
+                        ("Tournaments", tournaments_field, false),
+                    ];
+
+                    discord_log_error(
+                        ctx,
+                        &error.to_string(),
+                        fields
+                        ).await.unwrap_or_else(|e|error!("Error sending error message to log channel: {:?}", e));
+                })
+            },
+            event_handler: |ctx, event,framework, data|{
+                Box::pin(event_handler(ctx, event, framework, data))
+            },
+            ..Default::default()
+        })
+        .setup(|ctx, ready, framework| {
+            Box::pin(async move {
+                poise::builtins::register_globally(ctx, &framework.options().commands).await?;
+                println!("Ready as {}", ready.user.name);
+                Ok(Data::new(pg_database, apis_container))
+            })
+        })
+        .build();
+
+    let mut client = serenity::ClientBuilder::new(discord_token, intents)
+        .framework(framework)
+        .await?;
+    client.start().await?;
+
+    Ok(())
+}
+
+/// Sets up the tracing subscriber for the bot.
+fn setup_tracing() -> Result<(), BotError> {
+    if cfg!(debug_assertions) {
+        let filter = EnvFilter::from_default_env()
+            .add_directive("none".parse()?)
+            .add_directive("dbc_bot_2=info".parse()?);
+
+        tracing_subscriber::fmt::fmt()
+            .with_env_filter(filter)
+            .with_span_events(FmtSpan::NONE)
+            .pretty()
+            .init();
+
+        return Ok(());
+    }
+
+    // Set up tracing with a filter that only logs errors in production
+    tracing_subscriber::fmt::fmt()
+        .with_span_events(FmtSpan::NONE)
+        .with_max_level(LevelFilter::ERROR)
+        .with_writer(io::stderr)
+        .pretty()
+        .init();
+
+    Ok(())
+}