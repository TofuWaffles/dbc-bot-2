--- conflicted
+++ resolved
@@ -1,1396 +1,1393 @@
-use std::str::FromStr;
-
-use super::{checks::is_marshal_or_higher, CommandsContainer};
-use crate::commands::checks::is_manager;
-use crate::commands::user_commands::finish_tournament;
-use crate::database::models::{
-    BrawlMap, Match, MatchPlayer, Player, PlayerType, Tournament, TournamentStatus,
-};
-use crate::database::{BattleDatabase, Database, MatchDatabase, TournamentDatabase, UserDatabase};
-use crate::utils::discord::{modal, select_channel, select_options, select_role};
-use crate::utils::error::CommonError::*;
-use crate::{
-    log::{self, Log},
-    utils::shorthand::BotContextExt,
-    BotContext, BotData, BotError,
-};
-use anyhow::anyhow;
-use chrono::DateTime;
-use futures::StreamExt;
-use poise::serenity_prelude::{
-    CreateActionRow, CreateAttachment, CreateButton, CreateSelectMenu, CreateSelectMenuKind,
-    CreateSelectMenuOption, Mentionable, ReactionType, UserId,
-};
-use poise::ReplyHandle;
-use poise::{
-    serenity_prelude::{CreateEmbed, User},
-    CreateReply,
-};
-use prettytable::{row, Table};
-use tracing::{instrument, warn};
-use tracing_subscriber::field;
-
-/// CommandsContainer for the Marshal commands
-pub struct MarshalCommands;
-
-impl CommandsContainer for MarshalCommands {
-    type Data = BotData;
-    type Error = BotError;
-
-    fn get_all() -> Vec<poise::Command<Self::Data, Self::Error>> {
-        vec![
-            get_tournament(),
-            get_active_tournaments(),
-            next_round(),
-            pause_tournament(),
-            unpause_tournament(),
-            get_match(),
-            get_battle_logs(),
-            set_map(),
-            disqualify_slash(),
-            list_matches(),
-            list_players(),
-            marshal_menu(),
-        ]
-    }
-}
-
-/// Get information about a tournament.
-#[poise::command(slash_command, guild_only, check = "is_marshal_or_higher")]
-#[instrument]
-async fn get_tournament(ctx: BotContext<'_>, tournament_id: i32) -> Result<(), BotError> {
-    let guild_id = ctx.guild_id().ok_or(NotInAGuild)?;
-
-    let tournament = ctx
-        .data()
-        .database
-        .get_tournament(&guild_id, tournament_id)
-        .await?;
-
-    match tournament {
-        Some(tournament) => {
-            let start_time_str = match tournament.start_time {
-                Some(start_time) => DateTime::from_timestamp(start_time, 0)
-                    .unwrap_or_default()
-                    .to_rfc2822(),
-                None => "Not started".to_string(),
-            };
-            ctx.send(
-                CreateReply::default()
-                    .embed(CreateEmbed::new().title(tournament.name).fields(vec![
-                            ("ID", tournament.tournament_id.to_string(), true),
-                            ("Status", tournament.status.to_string(), true),
-                            ("Rounds", tournament.rounds.to_string(), true),
-                            ("Current Round", tournament.current_round.to_string(), true),
-                            (
-                                "Wins Required Per Round",
-                                tournament.wins_required.to_string(),
-                                true,
-                            ),
-                            ("Map", format!("{:#?}", tournament.map), true),
-                            (
-                                "Created At",
-                                DateTime::from_timestamp(tournament.created_at, 0)
-                                    .unwrap_or_default()
-                                    .to_rfc2822(),
-                                true,
-                            ),
-                            ("Started At", start_time_str, true),
-                        ]))
-                    .ephemeral(true),
-            )
-            .await?;
-        }
-        None => {
-            ctx.send(
-                CreateReply::default()
-                    .content("A tournament with that id was not found")
-                    .ephemeral(true),
-            )
-            .await?;
-            warn!("Tournament with id {} not found", tournament_id);
-        }
-    };
-
-    Ok(())
-}
-
-/// List all currently active tournaments.
-#[poise::command(
-    slash_command,
-    guild_only,
-    check = "is_marshal_or_higher",
-    rename = "list_tournaments"
-)]
-#[instrument]
-async fn get_active_tournaments(ctx: BotContext<'_>) -> Result<(), BotError> {
-    let guild_id = ctx.guild_id().ok_or(NotInAGuild)?;
-
-    let tournaments = ctx
-        .data()
-        .database
-        .get_active_tournaments(&guild_id)
-        .await?;
-
-    if tournaments.is_empty() {
-        ctx.send(
-            CreateReply::default()
-                .content("There are no currently active tournaments. You can create one by using the /create_tournament command")
-                .ephemeral(true),
-        )
-        .await?;
-        return Ok(());
-    }
-
-    let mut table = Table::new();
-    table.set_titles(row!["ID", "Name", "Created At", "Status"]);
-
-    tournaments.iter().for_each(|tournament| {
-        table.add_row(row![
-            tournament.tournament_id,
-            tournament.name,
-            DateTime::from_timestamp(tournament.created_at, 0)
-                .unwrap_or_default()
-                .to_rfc2822(),
-            tournament.status,
-        ]);
-    });
-
-    ctx.send(
-        CreateReply::default()
-            .content(format!(
-                "Here are the currently active tournaments\n```\n{}\n```",
-                table
-            ))
-            .ephemeral(true),
-    )
-    .await?;
-
-    Ok(())
-}
-
-/// Set the map for a given tournament.
-#[poise::command(slash_command, guild_only, check = "is_marshal_or_higher")]
-#[instrument]
-async fn set_map(ctx: BotContext<'_>, tournament_id: i32) -> Result<(), BotError> {
-    let msg = ctx
-        .send(CreateReply::default().embed(CreateEmbed::default().description("Loading maps...")))
-        .await?;
-    let guild_id = ctx.guild_id().ok_or(NotInAGuild)?;
-    let tournament = match ctx
-        .data()
-        .database
-        .get_tournament(&guild_id, tournament_id)
-        .await?
-    {
-        Some(tournament) => tournament,
-        None => {
-            ctx.send(
-                CreateReply::default()
-                    .content(format!(
-                    "A tournament with the ID {} was not found. Please try again with another ID",
-                    tournament_id
-                ))
-                    .ephemeral(true),
-            )
-            .await?;
-            return Ok(());
-        }
-    };
-    let mode = tournament.mode;
-    let map = ctx.map_selection(&msg, &mode).await?;
-    ctx.data()
-        .database
-        .set_map(tournament_id, &map.clone().into())
-        .await?;
-
-    ctx.send(
-        CreateReply::default()
-            .content(format!(
-                "Sucessfully set the map of tournament {} to {}",
-                tournament_id, &map.name
-            ))
-            .ephemeral(true),
-    )
-    .await?;
-    let description = format!(
-        r#"
-The map for the tournament has been set to **{}**.
-Tournament ID: {}.
-Tournament name: {}.
-Map: {}
-Set by {}."#,
-        map.name,
-        tournament_id,
-        tournament.name,
-        map.name,
-        ctx.author().name
-    );
-    let log = ctx.build_log(
-        "Map set successfully!",
-        description,
-        log::State::SUCCESS,
-        log::Model::TOURNAMENT,
-    );
-    ctx.log(log).await?;
-    Ok(())
-}
-
-/// Get the information about a match from a match ID or user.
-#[poise::command(slash_command, guild_only, check = "is_marshal_or_higher")]
-async fn get_match(
-    ctx: BotContext<'_>,
-    match_id: Option<String>,
-    player: Option<User>,
-) -> Result<(), BotError> {
-    let guild_id = ctx.guild_id().ok_or(NotInAGuild)?;
-    let bracket;
-
-    match match_id {
-        Some(match_id) => {
-            bracket = ctx.data().database.get_match_by_id(&match_id).await?;
-        }
-        None => match player {
-            Some(player) => {
-                let player_active_tournaments = ctx
-                    .data()
-                    .database
-                    .get_player_active_tournaments(&guild_id, &player.id)
-                    .await?;
-                if player_active_tournaments.is_empty() {
-                    ctx.send(
-                        CreateReply::default()
-                            .content(format!(
-                                "The player <@{}> is not currently in any active tournaments.",
-                                player.id
-                            ))
-                            .ephemeral(true),
-                    )
-                    .await?;
-
-                    return Ok(());
-                }
-                bracket = ctx
-                    .data()
-                    .database
-                    .get_match_by_player(player_active_tournaments[0].tournament_id, &player.id)
-                    .await?;
-            }
-            None => {
-                ctx.send(CreateReply::default().content("You must provide either a match ID or a player ID to run this command.").ephemeral(true)).await?;
-                return Ok(());
-            }
-        },
-    };
-
-    match bracket {
-        Some(bracket) => {
-            ctx.send(
-                CreateReply::default()
-                    .content("")
-                    .embed(
-                        CreateEmbed::new()
-                            .title(format!("Match {}", bracket.match_id))
-                            .fields(vec![
-                                ("Tournament ID", bracket.tournament()?.to_string(), false),
-                                ("Round", bracket.round()?.to_string(), false),
-                                (
-                                    "Player 1",
-                                    format!(
-                                        "{:#?}",
-                                        bracket
-                                            .match_players
-                                            .first()
-                                            .map(|p| format!("<@{}>", p.discord_id))
-                                    ),
-                                    false,
-                                ),
-                                (
-                                    "Player 2",
-                                    format!(
-                                        "{:#?}",
-                                        bracket
-                                            .match_players
-                                            .get(1)
-                                            .map(|p| format!("<@{}>", p.discord_id))
-                                    ),
-                                    false,
-                                ),
-                                ("Winner", format!("<@{:#?}>", bracket.winner), false),
-                            ]),
-                    )
-                    .ephemeral(true),
-            )
-            .await?
-        }
-        None => {
-            ctx.send(
-                CreateReply::default()
-                    .content("No match found for the given ID or player.")
-                    .ephemeral(true),
-            )
-            .await?
-        }
-    };
-
-    Ok(())
-}
-
-/// Manually pause a tournament and prevent any progress on it.
-#[poise::command(slash_command, guild_only, check = "is_marshal_or_higher")]
-async fn pause_tournament(ctx: BotContext<'_>, tournament_id: i32) -> Result<(), BotError> {
-    let guild_id = ctx.guild_id().ok_or(NotInAGuild)?;
-
-    let tournament = match ctx
-        .data()
-        .database
-        .get_tournament(&guild_id, tournament_id)
-        .await?
-    {
-        Some(tournament) => tournament,
-        None => {
-            ctx.send(CreateReply::default().content(format!("No tournament found for the given ID {}. Try again with a different tournament ID.", tournament_id)).ephemeral(true)).await?;
-            return Ok(());
-        }
-    };
-
-    if tournament.status == TournamentStatus::Paused {
-        ctx.send(
-            CreateReply::default()
-                .content(format!(
-                    "The tournament with ID {} is already paused.",
-                    tournament_id
-                ))
-                .ephemeral(true),
-        )
-        .await?;
-
-        return Ok(());
-    }
-
-    ctx.data()
-        .database
-        .set_tournament_status(tournament_id, TournamentStatus::Paused)
-        .await?;
-
-    ctx.send(CreateReply::default()
-             .content(format!("Successfully paused tournament with ID {}.\n\nNo progress can be made on the tournament until is is unpaused with the /unpause_tournament command.", tournament_id))
-             .ephemeral(true)
-        ).await?;
-
-    Ok(())
-}
-
-/// Unpause a tournament so that progress can be made on it again.
-#[poise::command(slash_command, guild_only, check = "is_marshal_or_higher")]
-async fn unpause_tournament(ctx: BotContext<'_>, tournament_id: i32) -> Result<(), BotError> {
-    let guild_id = ctx.guild_id().ok_or(NotInAGuild)?;
-
-    let tournament = match ctx
-        .data()
-        .database
-        .get_tournament(&guild_id, tournament_id)
-        .await?
-    {
-        Some(tournament) => tournament,
-        None => {
-            ctx.send(CreateReply::default().content(format!("No tournament found for the given ID {}. Try again with a different tournament ID.", tournament_id)).ephemeral(true)).await?;
-            return Ok(());
-        }
-    };
-
-    if tournament.status != TournamentStatus::Paused {
-        ctx.send(
-            CreateReply::default()
-                .content(format!(
-                    "The tournament with ID {} is not currently paused.\n\nTournament status: {}",
-                    tournament_id, tournament.status
-                ))
-                .ephemeral(true),
-        )
-        .await?;
-
-        return Ok(());
-    }
-
-    ctx.data()
-        .database
-        .set_tournament_status(tournament_id, TournamentStatus::Started)
-        .await?;
-
-    ctx.send(
-        CreateReply::default()
-            .content(format!(
-                "Successfully unpaused tournament with ID {}",
-                tournament_id
-            ))
-            .ephemeral(true),
-    )
-    .await?;
-
-    Ok(())
-}
-
-/// Disqualify a player from a given tournament.
-#[poise::command(
-    slash_command,
-    guild_only,
-    check = "is_marshal_or_higher",
-    rename = "disqualify"
-)]
-async fn disqualify_slash(
-    ctx: BotContext<'_>,
-    tournament_id: i32,
-    player: User,
-) -> Result<(), BotError> {
-    let guild_id = ctx.guild_id().ok_or(NotInAGuild)?;
-    let tournament = match ctx
-        .data()
-        .database
-        .get_tournament(&guild_id, tournament_id)
-        .await?
-    {
-        Some(tournament) => tournament,
-        None => {
-            ctx.send(CreateReply::default().content(format!("A tournament with the ID {} was not found. Try again with an existing tournament ID.", tournament_id)).ephemeral(true)).await?;
-            return Ok(());
-        }
-    };
-    disqualify(&ctx, &tournament, player).await?;
-    Ok(())
-}
-
-#[poise::command(
-    slash_command,
-    guild_only,
-    check = "is_marshal_or_higher",
-    context_menu_command = "Disqualify current round"
-)]
-async fn disqualify_context(ctx: BotContext<'_>, player: User) -> Result<(), BotError> {
-    let tournament_id = match ctx
-        .data()
-        .database
-        .get_tournament_id_by_player(&player.id)
-        .await?
-    {
-        Some(t) => t,
-        None => {
-            ctx.send(
-                CreateReply::default()
-                    .embed(
-                        CreateEmbed::new()
-                            .title("Player not found in any tournament")
-                            .description(format!("Player <@{}> is not currently in any tournament. Please try again with a different player.", player.id)),
-                    )
-                    .ephemeral(true),
-            )
-            .await?;
-            return Ok(());
-        }
-    };
-    let guild_id = ctx.guild_id().ok_or(NotInAGuild)?;
-    let t = match ctx
-        .data()
-        .database
-        .get_tournament(&guild_id, tournament_id)
-        .await?
-    {
-        Some(t) => t,
-        None => {
-            ctx.send(
-                CreateReply::default()
-                    .embed(
-                        CreateEmbed::new()
-                            .title("Tournament not found")
-                            .description(format!("Tournament with ID {} was not found. Please try again with a different tournament ID.", tournament_id)),
-                    )
-                    .ephemeral(true),
-            )
-            .await?;
-            return Ok(());
-        }
-    };
-    disqualify(&ctx, &t, player).await
-}
-
-async fn disqualify(
-    ctx: &BotContext<'_>,
-    tournament: &Tournament,
-    player: User,
-) -> Result<(), BotError> {
-    let bracket = match ctx
-        .data()
-        .database
-        .get_match_by_player(tournament.tournament_id, &player.id)
-        .await?
-    {
-        Some(bracket) => bracket,
-        None => {
-            ctx.send(
-                CreateReply::default()
-                    .content(format!(
-                        "An unfinished match could not be found for <@{}> in tournament {}.",
-                        player.id, tournament.tournament_id
-                    ))
-                    .ephemeral(true),
-            )
-            .await?;
-            return Ok(());
-        }
-    };
-
-    let opponent = bracket.get_opponent(&player.id.to_string())?;
-    ctx.data()
-        .database
-        .set_winner(&bracket.match_id, &opponent.user_id()?, "disqualified")
-        .await?;
-
-    ctx.send(
-        CreateReply::default()
-            .content(format!(
-                "Successfully disqualified <@{}> from match {}",
-                player.id, bracket.match_id
-            ))
-            .ephemeral(true),
-    )
-    .await?;
-let fields = vec![
-        ("Tournament ID", tournament.tournament_id.to_string(), true),
-        ("Tournament name", tournament.name.to_string(), true),
-        ("Match ID", bracket.match_id.to_string(), true),
-        ("Disqualified player", player.name.to_string(), true),
-        ("Disqualified by", ctx.author().name.to_string(), true),
-    ];
-    let log = ctx.build_log(
-        "Player disqualified!",
-        "Player <@{player_id}> was disqualified from the tournament",
-        log::State::SUCCESS,
-        log::Model::MARSHAL,
-    ).fields(fields);
-    ctx.log(log).await?;
-
-<<<<<<< HEAD
-=======
-    if bracket.round()? == tournament.rounds {
-        let opponent_player = ctx
-            .data()
-            .database
-            .get_player_by_discord_id(&UserId::from_str(&opponent.discord_id)?)
-            .await?
-            .ok_or(anyhow!(
-                "Error disqualifying player from match {}: Player {} not found in database",
-                bracket.match_id,
-                ctx.author().id.to_string()
-            ))?;
-        finish_tournament(ctx, &bracket, &opponent_player).await?;
-    }
->>>>>>> b83eb5b8
-    Ok(())
-}
-
-#[poise::command(slash_command, guild_only, check = "is_marshal_or_higher")]
-#[instrument]
-async fn list_players(
-    ctx: BotContext<'_>,
-    tournament_id: i32,
-    round: Option<i32>,
-) -> Result<(), BotError> {
-    let tournament = match ctx
-        .data()
-        .database
-        .get_tournament(&ctx.guild_id().unwrap(), tournament_id)
-        .await?
-    {
-        Some(t) => t,
-        None => {
-            ctx.send(
-                CreateReply::default()
-                    .content(format!("No tournament found for ID {}", tournament_id))
-                    .ephemeral(true),
-            )
-            .await?;
-            return Ok(());
-        }
-    };
-
-    let (msg_content, filename) = match round {
-        Some(r) => {
-            if r > tournament.rounds {
-                ctx.send(
-                    CreateReply::default()
-                        .content(format!(
-                            "Tournament {} only has {} rounds!. You entered: {} rounds",
-                            tournament_id, tournament.rounds, r
-                        ))
-                        .ephemeral(true),
-                )
-                .await?;
-                return Ok(());
-            }
-            (
-                format!(
-                    "Here are all the players in round {} of tournament {} (ID: {})",
-                    r, tournament.name, tournament_id
-                ),
-                format!("players_tournament_{}_round_{}.csv", tournament_id, r),
-            )
-        }
-        None => (
-            format!(
-                "Here are all the players in tournament {} (ID: {})",
-                tournament.name, tournament_id
-            ),
-            format!("players_tournament_{}.csv", tournament_id),
-        ),
-    };
-
-    let players = ctx
-        .data()
-        .database
-        .get_tournament_players(tournament_id, round)
-        .await?
-        .into_iter()
-        .filter(|p| !p.deleted)
-        .collect::<Vec<Player>>();
-
-    let mut csv_str = "Discord Name, Discord ID, In-Game Name, Player Tag\n".to_string();
-
-    for player in players {
-        csv_str.push_str(&format!(
-            "{},{},{},{}\n",
-            player.discord_name, player.discord_id, player.player_name, player.discord_name,
-        ));
-    }
-
-    ctx.send(
-        CreateReply::default()
-            .content(msg_content)
-            .attachment(CreateAttachment::bytes(csv_str.as_bytes(), filename))
-            .ephemeral(true),
-    )
-    .await?;
-
-    Ok(())
-}
-
-#[poise::command(slash_command, guild_only, check = "is_marshal_or_higher")]
-#[instrument]
-async fn list_matches(
-    ctx: BotContext<'_>,
-    tournament_id: i32,
-    round: Option<i32>,
-) -> Result<(), BotError> {
-    let tournament = match ctx
-        .data()
-        .database
-        .get_tournament(&ctx.guild_id().unwrap(), tournament_id)
-        .await?
-    {
-        Some(t) => t,
-        None => {
-            ctx.send(
-                CreateReply::default()
-                    .content(format!("No tournament found for ID {}", tournament_id))
-                    .ephemeral(true),
-            )
-            .await?;
-            return Ok(());
-        }
-    };
-
-    let (msg_content, filename) = match round {
-        Some(r) => {
-            if r > tournament.rounds {
-                ctx.send(
-                    CreateReply::default()
-                        .content(format!(
-                            "Tournament {} only has {} rounds!. You entered: {} rounds",
-                            tournament_id, tournament.rounds, r
-                        ))
-                        .ephemeral(true),
-                )
-                .await?;
-                return Ok(());
-            }
-            (
-                format!(
-                    "Here are all the players in round {} of tournament {} (ID: {})",
-                    r, tournament.name, tournament_id
-                ),
-                format!("matches_tournament_{}_round_{}.csv", tournament_id, r),
-            )
-        }
-        None => (
-            format!(
-                "Here are all the players in tournament {} (ID: {})",
-                tournament.name, tournament_id
-            ),
-            format!("matches_tournament_{}.csv", tournament_id),
-        ),
-    };
-
-    let matches = ctx
-        .data()
-        .database
-        .get_matches_by_tournament(tournament_id, round)
-        .await?;
-
-    let mut csv_str = "Match ID,Player 1,Player 2,Score,Winner\n".to_string();
-
-    let empty_player = MatchPlayer {
-        match_id: "".to_string(),
-        discord_id: "No Player".to_string(),
-        player_type: PlayerType::Dummy,
-        ready: false,
-    };
-
-    for bracket in matches {
-        csv_str.push_str(&format!(
-            "{},{},{},{},{}\n",
-            bracket.match_id,
-            bracket
-                .match_players
-                .get(0)
-                .unwrap_or(&empty_player)
-                .discord_id,
-            bracket
-                .match_players
-                .get(1)
-                .unwrap_or(&empty_player)
-                .discord_id,
-            bracket.score,
-            bracket.winner.unwrap_or("TBD".to_string())
-        ));
-    }
-
-    ctx.send(
-        CreateReply::default()
-            .content(msg_content)
-            .attachment(CreateAttachment::bytes(csv_str.as_bytes(), filename))
-            .ephemeral(true),
-    )
-    .await?;
-
-    Ok(())
-}
-
-/// Progress the tournament into the next round
-#[poise::command(slash_command, guild_only, check = "is_marshal_or_higher")]
-#[instrument]
-async fn next_round(ctx: BotContext<'_>, tournament_id: i32) -> Result<(), BotError> {
-    let msg = ctx
-        .send(
-            CreateReply::default().embed(CreateEmbed::default().description("Running commands...")),
-        )
-        .await?;
-    let guild_id = ctx.guild_id().ok_or(NotInAGuild)?;
-
-    let tournament = match ctx
-        .data()
-        .database
-        .get_tournament(&guild_id, tournament_id)
-        .await?
-    {
-        Some(tournament) => tournament,
-        None => {
-            ctx.prompt(
-                &msg,
-                CreateEmbed::new()
-                    .title("No ID was given")
-                    .description("Try again with an existing tournament ID."),
-                None,
-            )
-            .await?;
-            return Ok(());
-        }
-    };
-
-    next_round_helper(&ctx, &msg, &tournament).await
-}
-
-/// Helper function to progress the tournament to the next round.
-///
-/// Will automatically fail if the tournament is on its final round or if it's no longer active.
-async fn next_round_helper(
-    ctx: &BotContext<'_>,
-    msg: &ReplyHandle<'_>,
-    tournament: &Tournament,
-) -> Result<(), BotError> {
-    type ConditionFn = fn(&Tournament) -> bool;
-    type Condition<'a> = (ConditionFn, &'a str, &'a str);
-    let conditions: Vec<Condition> = vec![
-        (|t| t.status != TournamentStatus::Started, "Non active tournament!","This tournament is not currently active. Please try again when the tournament is active again."),
-        (|t| t.current_round == t.rounds, "No more rounds!","Unable to advance to the next round. This tournament is currently on its final round.")
-    ];
-
-    for (predicate, title, message) in conditions {
-        if predicate(tournament) {
-            ctx.prompt(
-                msg,
-                CreateEmbed::new().title(title).description(message),
-                None,
-            )
-            .await?;
-            return Ok(());
-        }
-    }
-
-    let brackets = ctx
-        .data()
-        .database
-        .get_matches_by_tournament(tournament.tournament_id, Some(tournament.current_round))
-        .await?;
-
-    let (with_winners, without_winners): (Vec<Match>, Vec<Match>) = brackets
-        .into_iter()
-        .partition(|bracket| bracket.winner.is_some());
-
-    if !without_winners.is_empty() {
-        // TODO: Show unfinished matches as a table or a CSV file
-        ctx.send(CreateReply::default().content("Unable to advance to the next round. Some players have not finished their matches yet!").ephemeral(true)).await?;
-        return Ok(());
-    }
-
-    let round = tournament.current_round + 1;
-    let mut next_round_brackets = generate_next_round(with_winners, round)?;
-    println!("{:#?}", next_round_brackets);
-    let new_brackets_count = next_round_brackets.len();
-    while let Some(bracket) = next_round_brackets.pop() {
-        ctx.data()
-            .database
-            .create_match(bracket.tournament()?, bracket.round()?, bracket.sequence()?)
-            .await?;
-
-        for player in bracket.match_players.iter() {
-            let match_id = Match::generate_id(
-                tournament.tournament_id,
-                bracket.round()?,
-                bracket.sequence()?,
-            );
-            ctx.data()
-                .database
-                .enter_match(&match_id, &player.user_id()?, PlayerType::Player)
-                .await?;
-        }
-    }
-
-    ctx.data()
-        .database
-        .set_current_round(tournament.tournament_id, tournament.current_round + 1)
-        .await?;
-    if ctx
-        .confirmation(
-            msg,
-            CreateEmbed::default().description("Do you want to select map for next round?"),
-        )
-        .await?
-    {
-        let mode = tournament.mode;
-        let map = ctx.map_selection(msg, &mode).await?;
-        ctx.data()
-            .database
-            .set_map(tournament.tournament_id, &(map.into()))
-            .await?;
-    }
-
-    ctx.send(
-        CreateReply::default()
-            .content(format!(
-                "Successfully advanced the tournament with ID {} to the round {}.",
-                tournament.tournament_id, round
-            ))
-            .ephemeral(true),
-    )
-    .await?;
-    let description = format!(r#"The tournament has advanced to round {}"#, round,);
-    let fields = vec![
-        ("Tournament ID", tournament.tournament_id.to_string(), true),
-        ("Tournament name", tournament.name.to_string(), true),
-        ("Number of matches", new_brackets_count.to_string(), true),
-        ("Advanced by", ctx.author().name.to_string(), true),
-    ];
-    let log = ctx
-        .build_log(
-            "Tournament advanced!",
-            description,
-            log::State::SUCCESS,
-            log::Model::MARSHAL,
-        )
-        .fields(fields);
-    ctx.log(log).await?;
-    Ok(())
-}
-
-/// Generates the matches for the next round.
-fn generate_next_round(brackets: Vec<Match>, round: i32) -> Result<Vec<Match>, BotError> {
-    let mut next_round_brackets = Vec::new();
-    let tournament_id = brackets[0].tournament()?;
-
-    let prev_match_pairs = brackets.chunks(2);
-
-    for prev_matches in prev_match_pairs {
-        let prev_match_1 = prev_matches.get(0).ok_or(anyhow!(
-            "Error advancing to the next round: First round not found in previous match pair."
-        ))?;
-        let prev_match_2 = prev_matches.get(1).ok_or(anyhow!(
-            "Error advancing to the next round: Second round not foudn in previous match pair."
-        ))?;
-
-        let player_1 = prev_match_1
-            .get_winning_player()
-            .ok_or(anyhow!(
-                "Error advancing to the next round: Unable to find the winning player in Match {}",
-                prev_match_1.match_id
-            ))?
-            .to_owned();
-
-        let player_2 = prev_match_2
-            .get_winning_player()
-            .ok_or(anyhow!(
-                "Error advancing to the next round: Unable to find the winning player in Match {}",
-                prev_match_2.match_id
-            ))?
-            .to_owned();
-
-        let cur_sequence = (prev_match_1.sequence()? + 1) >> 1;
-        if cur_sequence != (prev_match_2.sequence()? + 1) >> 1 {
-            return Err(anyhow!("Error generating matches for the next round. Previous round matches do not match:\n\nMatch ID 1: {}\nMatch ID 2: {}", prev_match_1.match_id, prev_match_2.match_id));
-        }
-
-        next_round_brackets.push(Match::new(
-            tournament_id,
-            round,
-            cur_sequence,
-            vec![player_1, player_2],
-            "0-0",
-        ))
-    }
-
-    Ok(next_round_brackets)
-}
-
-#[poise::command(slash_command, guild_only, check = "is_marshal_or_higher")]
-async fn get_battle_logs(
-    ctx: BotContext<'_>,
-    #[description = "The player to get the battle log for"] player: User,
-    #[description = "The match ID to get the battle log for"] match_id: Option<String>,
-) -> Result<(), BotError> {
-    let msg = ctx
-        .send(
-            CreateReply::default().reply(true).ephemeral(true).embed(
-                CreateEmbed::new()
-                    .title("Fetching the battle log...")
-                    .description("Hold on a second, we're fetching the battle log for you."),
-            ),
-        )
-        .await?;
-    async fn inner(
-        ctx: &BotContext<'_>,
-        msg: &ReplyHandle<'_>,
-        player: &User,
-        match_id: Option<String>,
-    ) -> Result<(), BotError> {
-        let current_match = match match_id {
-            Some(mid) => ctx.data().database.get_match_by_id(&mid).await?,
-            None => ctx.data().database.get_current_match(&player.id).await?,
-        }
-        .ok_or(anyhow!("Match not found for this player"))?;
-        let record = ctx
-            .data()
-            .database
-            .get_record(&current_match.match_id)
-            .await?
-            .ok_or(anyhow!("Record not found for this match"))?;
-        let img = ctx
-            .data()
-            .apis
-            .images
-            .battle_log(ctx, record, &current_match)
-            .await?;
-        let reply = {
-            let attachment = CreateAttachment::bytes(img, "battle_log.png");
-            let embed = CreateEmbed::new()
-                .title("Battle Log")
-                .description(format!("Battle log for match {}", current_match.match_id));
-            CreateReply::default()
-                .attachment(attachment)
-                .embed(embed)
-                .ephemeral(true)
-                .reply(true)
-        };
-        ctx.send(reply).await?;
-        msg.delete(*ctx).await?;
-        Ok(())
-    }
-    if let Err(e) = inner(&ctx, &msg, &player, match_id.clone()).await {
-        let embed = CreateEmbed::new()
-            .title("An error encoutered!")
-            .description(format!("{}", e));
-        ctx.prompt(&msg, embed, None).await?;
-    }
-    Ok(())
-}
-
-#[poise::command(slash_command, guild_only, check = "is_marshal_or_higher")]
-async fn update_map(ctx: BotContext<'_>) -> Result<(), BotError> {
-    let msg = ctx
-        .send(
-            CreateReply::default()
-                .content("Fetching the map from Brawlify")
-                .ephemeral(true),
-        )
-        .await?;
-    let response = ctx.data().apis.brawlify.get_maps().await?;
-    let data = response.handler(&ctx, &msg).await?;
-    if let Some(maps) = data {
-        let db = &ctx.data().database;
-        let list = maps.list.to_owned();
-        for map in list.into_iter() {
-            let m: BrawlMap = map.into();
-            db.add_map(&m).await?;
-        }
-        ctx.prompt(
-            &msg,
-            CreateEmbed::new()
-                .title("Updated successfully")
-                .description("All maps have been updated"),
-            None,
-        )
-        .await?;
-    }
-    Ok(())
-}
-
-#[poise::command(slash_command, guild_only, check = "is_marshal_or_higher")]
-async fn marshal_menu(ctx: BotContext<'_>) -> Result<(), BotError> {
-    ctx.defer_ephemeral().await?;
-    let msg = ctx
-        .send(CreateReply::default().ephemeral(true).embed(
-            CreateEmbed::new().description("Running the command that only Marshal can see..."),
-        ))
-        .await?;
-
-    let guild = ctx.guild_id().ok_or(NotInAGuild)?;
-    let tournaments = ctx.data().database.get_all_tournaments(&guild).await?;
-    if tournaments.is_empty() {
-        let embed = CreateEmbed::new()
-            .title("No tournaments found")
-            .description("There are no tournaments found in this server.");
-        ctx.prompt(&msg, embed, None).await?;
-        return Ok(());
-    }
-    let embed = {
-        let fields: Vec<(String, String, bool)> = tournaments
-            .iter()
-            .map(|t| (t.name.to_string(), format!("{}", t.tournament_id), true))
-            .collect();
-        CreateEmbed::new()
-            .title("Select a tournament")
-            .description("Here are some of the tournaments that you can manage.")
-            .fields(fields)
-    };
-    let tid = select_options(&ctx, &msg, embed, None, &tournaments).await?;
-    let tournament = tournaments
-        .into_iter()
-        .find(|t| t.tournament_id.to_string() == tid)
-        .unwrap();
-    let buttons = {
-        vec![
-            CreateButton::new("properties")
-                .label("Properties")
-                .style(poise::serenity_prelude::ButtonStyle::Primary),
-            CreateButton::new("players")
-                .label("Players")
-                .style(poise::serenity_prelude::ButtonStyle::Primary),
-        ]
-    };
-    ctx.prompt(
-        &msg,
-        CreateEmbed::new()
-            .title(format!("Tournament Menu for {}", tournament.name))
-            .description("Below are the information about the tournament")
-            .fields(vec![
-                ("Tournament", tournament.name.clone(), true),
-                ("ID", tournament.tournament_id.to_string(), true),
-                ("Mode", tournament.mode.to_string(), true),
-                ("Status", tournament.status.to_string(), true),
-                (
-                    "Round",
-                    format!("{}/{}", tournament.current_round, tournament.rounds),
-                    true,
-                ),
-                ("Wins required", tournament.wins_required.to_string(), true),
-                ("Map", tournament.map.name.clone(), true),
-            ]),
-        buttons,
-    )
-    .await?;
-    let mut ic = ctx.create_interaction_collector(&msg).await?;
-    while let Some(interactions) = &ic.next().await {
-        match interactions.data.custom_id.as_str() {
-            "properties" => {
-                interactions.defer(&ctx.http()).await?;
-                tournament_property_page(&ctx, &msg, &tournament).await?;
-            }
-            "players" => {
-                interactions.defer(&ctx.http()).await?;
-                player_page(&ctx, &msg, &tournament).await?;
-            }
-            _ => {}
-        }
-    }
-    Ok(())
-}
-
-async fn tournament_property_page(
-    ctx: &BotContext<'_>,
-    msg: &ReplyHandle<'_>,
-    t: &Tournament,
-) -> Result<(), BotError> {
-    async fn update(ctx: &BotContext<'_>, t: &Tournament) -> Result<Tournament, BotError> {
-        ctx.data()
-            .database
-            .get_tournament(&ctx.guild_id().ok_or(NotInAGuild)?, t.tournament_id)
-            .await?
-            .ok_or(TournamentNotExists(t.tournament_id.to_string()).into())
-    }
-    let mut t = t.clone();
-    let manager = is_manager(*ctx).await?;
-    let buttons = |t: &Tournament| {
-        vec![
-            CreateButton::new("pause")
-                .label(if t.is_paused() { "Resume" } else { "Pause" })
-                .emoji(ReactionType::Unicode(String::from(
-                    ["⏸️", "▶️"][t.is_paused() as usize],
-                )))
-                .style(poise::serenity_prelude::ButtonStyle::Primary),
-            CreateButton::new("win")
-                .label("Win")
-                .emoji(ReactionType::Unicode("🏆".to_string()))
-                .style(poise::serenity_prelude::ButtonStyle::Primary),
-            CreateButton::new("mode")
-                .label("Mode")
-                .emoji(ReactionType::Unicode("🎮".to_string()))
-                .style(poise::serenity_prelude::ButtonStyle::Primary),
-            CreateButton::new("map")
-                .label("Map")
-                .emoji(ReactionType::Unicode("🗺️".to_string()))
-                .style(poise::serenity_prelude::ButtonStyle::Primary),
-            CreateButton::new("advanced")
-                .label("Advance")
-                .emoji(ReactionType::Unicode("🛡️".to_string()))
-                .style(poise::serenity_prelude::ButtonStyle::Primary)
-                .disabled(!manager),
-        ]
-    };
-    let embed = |t: &Tournament| {
-        CreateEmbed::new()
-            .title("Tournament configuration")
-            .description(format!(
-                "**These configurations are currently applied for {tname}`{tid}`**",
-                tname = t.name,
-                tid = t.tournament_id
-            ))
-            .fields(vec![
-                ("Tournament status", t.status.to_string(), true),
-                ("Wins required per round", t.wins_required.to_string(), true),
-                (
-                    "Current round",
-                    format!("{}/{}", t.current_round, t.rounds),
-                    true,
-                ),
-                ("Mode", t.mode.to_string(), true),
-                ("Map", t.map.name.clone(), true),
-            ])
-    };
-    ctx.prompt(msg, embed(&t), buttons(&t)).await?;
-    let mut ic = ctx.create_interaction_collector(msg).await?;
-    while let Some(interactions) = &ic.next().await {
-        match interactions.data.custom_id.as_str() {
-            "pause" => {
-                interactions.defer(ctx.http()).await?;
-
-                let status = if t.is_paused() {
-                    TournamentStatus::Started
-                } else {
-                    TournamentStatus::Paused
-                };
-                ctx.data()
-                    .database
-                    .set_tournament_status(t.tournament_id, status)
-                    .await?;
-            }
-            "win" => {
-                #[derive(poise::Modal)]
-                struct WinModal {
-                    #[name = "Minimum wins required to win a match"]
-                    #[placeholder = "Write the number of wins required to win a match here or leave it blank for 3!"]
-                    wins_required: Option<String>,
-                }
-                let embed = CreateEmbed::new()
-                    .title("Win requirement")
-                    .description("Enter the number of wins required to win a match");
-                let res = modal::<WinModal>(ctx, msg, embed).await?;
-                let wins: i32 = res.wins_required.unwrap_or("3".to_string()).parse()?;
-                ctx.data()
-                    .database
-                    .set_wins_required(&t.tournament_id, &wins)
-                    .await?;
-            }
-            "mode" => {
-                interactions.defer(ctx.http()).await?;
-                let mode = ctx.mode_selection(msg).await?;
-                ctx.default_map(t.tournament_id).await?;
-                ctx.data().database.set_mode(t.tournament_id, mode).await?;
-            }
-            "map" => {
-                interactions.defer(ctx.http()).await?;
-                let map = ctx.map_selection(msg, &t.mode).await?;
-                ctx.data()
-                    .database
-                    .set_map(t.tournament_id, &map.into())
-                    .await?;
-            }
-            "advanced" => {
-                interactions.defer(ctx.http()).await?;
-                return advance_page(ctx, msg, &t).await;
-            }
-            _ => {}
-        }
-        t = update(ctx, &t).await?;
-        ctx.prompt(msg, embed(&t), buttons(&t)).await?;
-    }
-    Ok(())
-}
-
-async fn advance_page(
-    ctx: &BotContext<'_>,
-    msg: &ReplyHandle<'_>,
-    t: &Tournament,
-) -> Result<(), BotError> {
-    let reply = {
-        let embed = {
-            let ac = t.announcement_channel(ctx).await?;
-            let nc = t.notification_channel(ctx).await?;
-            let pr = t.player_role(ctx).await?;
-            CreateEmbed::new()
-                .title("Tournament configuration")
-                .description(format!(
-                    r#"
-**These configurations are applied for {tname}`{tid}`**
-Choose one of the setting below if you want to carry out the changes!
-Current configuration:
-"#,
-                    tname = t.name,
-                    tid = t.tournament_id
-                ))
-                .fields(vec![
-                    ("Announcement Channel", ac.mention().to_string(), true),
-                    ("Notification Channel", nc.mention().to_string(), true),
-                    ("Participant Role", pr.mention().to_string(), true),
-                ])
-        };
-        let components = vec![CreateActionRow::SelectMenu(CreateSelectMenu::new(
-            "select",
-            CreateSelectMenuKind::String {
-                options: vec![
-                    CreateSelectMenuOption::new("Announcement Channel", "announcement"),
-                    CreateSelectMenuOption::new("Notification Channel", "notification"),
-                    CreateSelectMenuOption::new("Participant Role", "participant"),
-                ],
-            },
-        ))];
-        CreateReply::default()
-            .ephemeral(true)
-            .embed(embed)
-            .components(components)
-    };
-    msg.edit(*ctx, reply.clone()).await?;
-    let mut ic = ctx.create_interaction_collector(msg).await?;
-    while let Some(interaction) = &ic.next().await {
-        match interaction.data.custom_id.as_str() {
-            "announcement" => {
-                interaction.defer(ctx.http()).await?;
-                let embed = CreateEmbed::new();
-                select_channel(ctx, msg, embed).await?;
-            }
-            "notification" => {
-                interaction.defer(ctx.http()).await?;
-                let embed = CreateEmbed::new();
-                select_channel(ctx, msg, embed).await?;
-            }
-            "participant" => {
-                interaction.defer(ctx.http()).await?;
-                let embed = CreateEmbed::new();
-                select_role(ctx, msg, embed).await?;
-            }
-            _ => continue,
-        }
-        msg.edit(*ctx, reply.clone()).await?;
-    }
-    Ok(())
-}
-
-async fn player_page(
-    ctx: &BotContext<'_>,
-    msg: &ReplyHandle<'_>,
-    t: &Tournament,
-) -> Result<(), BotError> {
-    let embed = {
-        let players = t.count_players_in_current_round(ctx).await?;
-        let finished = t.count_finished_matches(ctx).await?;
-        CreateEmbed::new()
-            .title(format!("Players' insight of {}", t.name))
-            .description("")
-            .fields(vec![
-                ("Round", t.current_round.to_string(), true),
-                ("Participants", format!("{}", players), true),
-                (
-                    "Finished",
-                    format!(
-                        "{}({:.2}%)",
-                        finished,
-                        (finished as f64 * 100.0) / (players as f64 / 2.0)
-                    ),
-                    true,
-                ),
-            ])
-    };
-    let buttons = {
-        vec![
-            CreateButton::new("disqualify")
-                .label("Disqualify")
-                .style(poise::serenity_prelude::ButtonStyle::Primary),
-            CreateButton::new("search")
-                .label("Search")
-                .style(poise::serenity_prelude::ButtonStyle::Primary),
-        ]
-    };
-    ctx.prompt(msg, embed, buttons).await?;
-    let mut ic = ctx.create_interaction_collector(msg).await?;
-    while let Some(interaction) = &ic.next().await {
-        match interaction.data.custom_id.as_str() {
-            "disqualify" => {
-                #[derive(poise::Modal)]
-                struct DisqualifyModal {
-                    #[name = "Player"]
-                    player: Option<String>,
-                }
-                let res = modal::<DisqualifyModal>(
-                    ctx,
-                    msg,
-                    CreateEmbed::new().title("Disqualify a player"),
-                )
-                .await?;
-                let id = res.player.ok_or(anyhow!("No player was given"))?;
-                let player = UserId::from_str(&id)?;
-                disqualify(ctx, t, player.to_user(ctx).await?).await?;
-            }
-            "next" => {
-                next_round_helper(ctx, msg, t).await?;
-            }
-            _ => {}
-        }
-    }
-    Ok(())
-}
+use std::str::FromStr;
+
+use super::{checks::is_marshal_or_higher, CommandsContainer};
+use crate::commands::checks::is_manager;
+use crate::commands::user_commands::finish_tournament;
+use crate::database::models::{
+    BrawlMap, Match, MatchPlayer, Player, PlayerType, Tournament, TournamentStatus,
+};
+use crate::database::{BattleDatabase, Database, MatchDatabase, TournamentDatabase, UserDatabase};
+use crate::utils::discord::{modal, select_channel, select_options, select_role};
+use crate::utils::error::CommonError::*;
+use crate::{
+    log::{self, Log},
+    utils::shorthand::BotContextExt,
+    BotContext, BotData, BotError,
+};
+use anyhow::anyhow;
+use chrono::DateTime;
+use futures::StreamExt;
+use poise::serenity_prelude::{
+    CreateActionRow, CreateAttachment, CreateButton, CreateSelectMenu, CreateSelectMenuKind,
+    CreateSelectMenuOption, Mentionable, ReactionType, UserId,
+};
+use poise::ReplyHandle;
+use poise::{
+    serenity_prelude::{CreateEmbed, User},
+    CreateReply,
+};
+use prettytable::{row, Table};
+use tracing::{instrument, warn};
+use tracing_subscriber::field;
+
+/// CommandsContainer for the Marshal commands
+pub struct MarshalCommands;
+
+impl CommandsContainer for MarshalCommands {
+    type Data = BotData;
+    type Error = BotError;
+
+    fn get_all() -> Vec<poise::Command<Self::Data, Self::Error>> {
+        vec![
+            get_tournament(),
+            get_active_tournaments(),
+            next_round(),
+            pause_tournament(),
+            unpause_tournament(),
+            get_match(),
+            get_battle_logs(),
+            set_map(),
+            disqualify_slash(),
+            list_matches(),
+            list_players(),
+            marshal_menu(),
+        ]
+    }
+}
+
+/// Get information about a tournament.
+#[poise::command(slash_command, guild_only, check = "is_marshal_or_higher")]
+#[instrument]
+async fn get_tournament(ctx: BotContext<'_>, tournament_id: i32) -> Result<(), BotError> {
+    let guild_id = ctx.guild_id().ok_or(NotInAGuild)?;
+
+    let tournament = ctx
+        .data()
+        .database
+        .get_tournament(&guild_id, tournament_id)
+        .await?;
+
+    match tournament {
+        Some(tournament) => {
+            let start_time_str = match tournament.start_time {
+                Some(start_time) => DateTime::from_timestamp(start_time, 0)
+                    .unwrap_or_default()
+                    .to_rfc2822(),
+                None => "Not started".to_string(),
+            };
+            ctx.send(
+                CreateReply::default()
+                    .embed(CreateEmbed::new().title(tournament.name).fields(vec![
+                            ("ID", tournament.tournament_id.to_string(), true),
+                            ("Status", tournament.status.to_string(), true),
+                            ("Rounds", tournament.rounds.to_string(), true),
+                            ("Current Round", tournament.current_round.to_string(), true),
+                            (
+                                "Wins Required Per Round",
+                                tournament.wins_required.to_string(),
+                                true,
+                            ),
+                            ("Map", format!("{:#?}", tournament.map), true),
+                            (
+                                "Created At",
+                                DateTime::from_timestamp(tournament.created_at, 0)
+                                    .unwrap_or_default()
+                                    .to_rfc2822(),
+                                true,
+                            ),
+                            ("Started At", start_time_str, true),
+                        ]))
+                    .ephemeral(true),
+            )
+            .await?;
+        }
+        None => {
+            ctx.send(
+                CreateReply::default()
+                    .content("A tournament with that id was not found")
+                    .ephemeral(true),
+            )
+            .await?;
+            warn!("Tournament with id {} not found", tournament_id);
+        }
+    };
+
+    Ok(())
+}
+
+/// List all currently active tournaments.
+#[poise::command(
+    slash_command,
+    guild_only,
+    check = "is_marshal_or_higher",
+    rename = "list_tournaments"
+)]
+#[instrument]
+async fn get_active_tournaments(ctx: BotContext<'_>) -> Result<(), BotError> {
+    let guild_id = ctx.guild_id().ok_or(NotInAGuild)?;
+
+    let tournaments = ctx
+        .data()
+        .database
+        .get_active_tournaments(&guild_id)
+        .await?;
+
+    if tournaments.is_empty() {
+        ctx.send(
+            CreateReply::default()
+                .content("There are no currently active tournaments. You can create one by using the /create_tournament command")
+                .ephemeral(true),
+        )
+        .await?;
+        return Ok(());
+    }
+
+    let mut table = Table::new();
+    table.set_titles(row!["ID", "Name", "Created At", "Status"]);
+
+    tournaments.iter().for_each(|tournament| {
+        table.add_row(row![
+            tournament.tournament_id,
+            tournament.name,
+            DateTime::from_timestamp(tournament.created_at, 0)
+                .unwrap_or_default()
+                .to_rfc2822(),
+            tournament.status,
+        ]);
+    });
+
+    ctx.send(
+        CreateReply::default()
+            .content(format!(
+                "Here are the currently active tournaments\n```\n{}\n```",
+                table
+            ))
+            .ephemeral(true),
+    )
+    .await?;
+
+    Ok(())
+}
+
+/// Set the map for a given tournament.
+#[poise::command(slash_command, guild_only, check = "is_marshal_or_higher")]
+#[instrument]
+async fn set_map(ctx: BotContext<'_>, tournament_id: i32) -> Result<(), BotError> {
+    let msg = ctx
+        .send(CreateReply::default().embed(CreateEmbed::default().description("Loading maps...")))
+        .await?;
+    let guild_id = ctx.guild_id().ok_or(NotInAGuild)?;
+    let tournament = match ctx
+        .data()
+        .database
+        .get_tournament(&guild_id, tournament_id)
+        .await?
+    {
+        Some(tournament) => tournament,
+        None => {
+            ctx.send(
+                CreateReply::default()
+                    .content(format!(
+                    "A tournament with the ID {} was not found. Please try again with another ID",
+                    tournament_id
+                ))
+                    .ephemeral(true),
+            )
+            .await?;
+            return Ok(());
+        }
+    };
+    let mode = tournament.mode;
+    let map = ctx.map_selection(&msg, &mode).await?;
+    ctx.data()
+        .database
+        .set_map(tournament_id, &map.clone().into())
+        .await?;
+
+    ctx.send(
+        CreateReply::default()
+            .content(format!(
+                "Sucessfully set the map of tournament {} to {}",
+                tournament_id, &map.name
+            ))
+            .ephemeral(true),
+    )
+    .await?;
+    let description = format!(
+        r#"
+The map for the tournament has been set to **{}**.
+Tournament ID: {}.
+Tournament name: {}.
+Map: {}
+Set by {}."#,
+        map.name,
+        tournament_id,
+        tournament.name,
+        map.name,
+        ctx.author().name
+    );
+    let log = ctx.build_log(
+        "Map set successfully!",
+        description,
+        log::State::SUCCESS,
+        log::Model::TOURNAMENT,
+    );
+    ctx.log(log).await?;
+    Ok(())
+}
+
+/// Get the information about a match from a match ID or user.
+#[poise::command(slash_command, guild_only, check = "is_marshal_or_higher")]
+async fn get_match(
+    ctx: BotContext<'_>,
+    match_id: Option<String>,
+    player: Option<User>,
+) -> Result<(), BotError> {
+    let guild_id = ctx.guild_id().ok_or(NotInAGuild)?;
+    let bracket;
+
+    match match_id {
+        Some(match_id) => {
+            bracket = ctx.data().database.get_match_by_id(&match_id).await?;
+        }
+        None => match player {
+            Some(player) => {
+                let player_active_tournaments = ctx
+                    .data()
+                    .database
+                    .get_player_active_tournaments(&guild_id, &player.id)
+                    .await?;
+                if player_active_tournaments.is_empty() {
+                    ctx.send(
+                        CreateReply::default()
+                            .content(format!(
+                                "The player <@{}> is not currently in any active tournaments.",
+                                player.id
+                            ))
+                            .ephemeral(true),
+                    )
+                    .await?;
+
+                    return Ok(());
+                }
+                bracket = ctx
+                    .data()
+                    .database
+                    .get_match_by_player(player_active_tournaments[0].tournament_id, &player.id)
+                    .await?;
+            }
+            None => {
+                ctx.send(CreateReply::default().content("You must provide either a match ID or a player ID to run this command.").ephemeral(true)).await?;
+                return Ok(());
+            }
+        },
+    };
+
+    match bracket {
+        Some(bracket) => {
+            ctx.send(
+                CreateReply::default()
+                    .content("")
+                    .embed(
+                        CreateEmbed::new()
+                            .title(format!("Match {}", bracket.match_id))
+                            .fields(vec![
+                                ("Tournament ID", bracket.tournament()?.to_string(), false),
+                                ("Round", bracket.round()?.to_string(), false),
+                                (
+                                    "Player 1",
+                                    format!(
+                                        "{:#?}",
+                                        bracket
+                                            .match_players
+                                            .first()
+                                            .map(|p| format!("<@{}>", p.discord_id))
+                                    ),
+                                    false,
+                                ),
+                                (
+                                    "Player 2",
+                                    format!(
+                                        "{:#?}",
+                                        bracket
+                                            .match_players
+                                            .get(1)
+                                            .map(|p| format!("<@{}>", p.discord_id))
+                                    ),
+                                    false,
+                                ),
+                                ("Winner", format!("<@{:#?}>", bracket.winner), false),
+                            ]),
+                    )
+                    .ephemeral(true),
+            )
+            .await?
+        }
+        None => {
+            ctx.send(
+                CreateReply::default()
+                    .content("No match found for the given ID or player.")
+                    .ephemeral(true),
+            )
+            .await?
+        }
+    };
+
+    Ok(())
+}
+
+/// Manually pause a tournament and prevent any progress on it.
+#[poise::command(slash_command, guild_only, check = "is_marshal_or_higher")]
+async fn pause_tournament(ctx: BotContext<'_>, tournament_id: i32) -> Result<(), BotError> {
+    let guild_id = ctx.guild_id().ok_or(NotInAGuild)?;
+
+    let tournament = match ctx
+        .data()
+        .database
+        .get_tournament(&guild_id, tournament_id)
+        .await?
+    {
+        Some(tournament) => tournament,
+        None => {
+            ctx.send(CreateReply::default().content(format!("No tournament found for the given ID {}. Try again with a different tournament ID.", tournament_id)).ephemeral(true)).await?;
+            return Ok(());
+        }
+    };
+
+    if tournament.status == TournamentStatus::Paused {
+        ctx.send(
+            CreateReply::default()
+                .content(format!(
+                    "The tournament with ID {} is already paused.",
+                    tournament_id
+                ))
+                .ephemeral(true),
+        )
+        .await?;
+
+        return Ok(());
+    }
+
+    ctx.data()
+        .database
+        .set_tournament_status(tournament_id, TournamentStatus::Paused)
+        .await?;
+
+    ctx.send(CreateReply::default()
+             .content(format!("Successfully paused tournament with ID {}.\n\nNo progress can be made on the tournament until is is unpaused with the /unpause_tournament command.", tournament_id))
+             .ephemeral(true)
+        ).await?;
+
+    Ok(())
+}
+
+/// Unpause a tournament so that progress can be made on it again.
+#[poise::command(slash_command, guild_only, check = "is_marshal_or_higher")]
+async fn unpause_tournament(ctx: BotContext<'_>, tournament_id: i32) -> Result<(), BotError> {
+    let guild_id = ctx.guild_id().ok_or(NotInAGuild)?;
+
+    let tournament = match ctx
+        .data()
+        .database
+        .get_tournament(&guild_id, tournament_id)
+        .await?
+    {
+        Some(tournament) => tournament,
+        None => {
+            ctx.send(CreateReply::default().content(format!("No tournament found for the given ID {}. Try again with a different tournament ID.", tournament_id)).ephemeral(true)).await?;
+            return Ok(());
+        }
+    };
+
+    if tournament.status != TournamentStatus::Paused {
+        ctx.send(
+            CreateReply::default()
+                .content(format!(
+                    "The tournament with ID {} is not currently paused.\n\nTournament status: {}",
+                    tournament_id, tournament.status
+                ))
+                .ephemeral(true),
+        )
+        .await?;
+
+        return Ok(());
+    }
+
+    ctx.data()
+        .database
+        .set_tournament_status(tournament_id, TournamentStatus::Started)
+        .await?;
+
+    ctx.send(
+        CreateReply::default()
+            .content(format!(
+                "Successfully unpaused tournament with ID {}",
+                tournament_id
+            ))
+            .ephemeral(true),
+    )
+    .await?;
+
+    Ok(())
+}
+
+/// Disqualify a player from a given tournament.
+#[poise::command(
+    slash_command,
+    guild_only,
+    check = "is_marshal_or_higher",
+    rename = "disqualify"
+)]
+async fn disqualify_slash(
+    ctx: BotContext<'_>,
+    tournament_id: i32,
+    player: User,
+) -> Result<(), BotError> {
+    let guild_id = ctx.guild_id().ok_or(NotInAGuild)?;
+    let tournament = match ctx
+        .data()
+        .database
+        .get_tournament(&guild_id, tournament_id)
+        .await?
+    {
+        Some(tournament) => tournament,
+        None => {
+            ctx.send(CreateReply::default().content(format!("A tournament with the ID {} was not found. Try again with an existing tournament ID.", tournament_id)).ephemeral(true)).await?;
+            return Ok(());
+        }
+    };
+    disqualify(&ctx, &tournament, player).await?;
+    Ok(())
+}
+
+#[poise::command(
+    slash_command,
+    guild_only,
+    check = "is_marshal_or_higher",
+    context_menu_command = "Disqualify current round"
+)]
+async fn disqualify_context(ctx: BotContext<'_>, player: User) -> Result<(), BotError> {
+    let tournament_id = match ctx
+        .data()
+        .database
+        .get_tournament_id_by_player(&player.id)
+        .await?
+    {
+        Some(t) => t,
+        None => {
+            ctx.send(
+                CreateReply::default()
+                    .embed(
+                        CreateEmbed::new()
+                            .title("Player not found in any tournament")
+                            .description(format!("Player <@{}> is not currently in any tournament. Please try again with a different player.", player.id)),
+                    )
+                    .ephemeral(true),
+            )
+            .await?;
+            return Ok(());
+        }
+    };
+    let guild_id = ctx.guild_id().ok_or(NotInAGuild)?;
+    let t = match ctx
+        .data()
+        .database
+        .get_tournament(&guild_id, tournament_id)
+        .await?
+    {
+        Some(t) => t,
+        None => {
+            ctx.send(
+                CreateReply::default()
+                    .embed(
+                        CreateEmbed::new()
+                            .title("Tournament not found")
+                            .description(format!("Tournament with ID {} was not found. Please try again with a different tournament ID.", tournament_id)),
+                    )
+                    .ephemeral(true),
+            )
+            .await?;
+            return Ok(());
+        }
+    };
+    disqualify(&ctx, &t, player).await
+}
+
+async fn disqualify(
+    ctx: &BotContext<'_>,
+    tournament: &Tournament,
+    player: User,
+) -> Result<(), BotError> {
+    let bracket = match ctx
+        .data()
+        .database
+        .get_match_by_player(tournament.tournament_id, &player.id)
+        .await?
+    {
+        Some(bracket) => bracket,
+        None => {
+            ctx.send(
+                CreateReply::default()
+                    .content(format!(
+                        "An unfinished match could not be found for <@{}> in tournament {}.",
+                        player.id, tournament.tournament_id
+                    ))
+                    .ephemeral(true),
+            )
+            .await?;
+            return Ok(());
+        }
+    };
+
+    let opponent = bracket.get_opponent(&player.id.to_string())?;
+    ctx.data()
+        .database
+        .set_winner(&bracket.match_id, &opponent.user_id()?, "disqualified")
+        .await?;
+
+    ctx.send(
+        CreateReply::default()
+            .content(format!(
+                "Successfully disqualified <@{}> from match {}",
+                player.id, bracket.match_id
+            ))
+            .ephemeral(true),
+    )
+    .await?;
+let fields = vec![
+        ("Tournament ID", tournament.tournament_id.to_string(), true),
+        ("Tournament name", tournament.name.to_string(), true),
+        ("Match ID", bracket.match_id.to_string(), true),
+        ("Disqualified player", player.name.to_string(), true),
+        ("Disqualified by", ctx.author().name.to_string(), true),
+    ];
+    let log = ctx.build_log(
+        "Player disqualified!",
+        "Player <@{player_id}> was disqualified from the tournament",
+        log::State::SUCCESS,
+        log::Model::MARSHAL,
+    ).fields(fields);
+    ctx.log(log).await?;
+
+    if bracket.round()? == tournament.rounds {
+        let opponent_player = ctx
+            .data()
+            .database
+            .get_player_by_discord_id(&UserId::from_str(&opponent.discord_id)?)
+            .await?
+            .ok_or(anyhow!(
+                "Error disqualifying player from match {}: Player {} not found in database",
+                bracket.match_id,
+                ctx.author().id.to_string()
+            ))?;
+        finish_tournament(ctx, &bracket, &opponent_player).await?;
+    }
+    Ok(())
+}
+
+#[poise::command(slash_command, guild_only, check = "is_marshal_or_higher")]
+#[instrument]
+async fn list_players(
+    ctx: BotContext<'_>,
+    tournament_id: i32,
+    round: Option<i32>,
+) -> Result<(), BotError> {
+    let tournament = match ctx
+        .data()
+        .database
+        .get_tournament(&ctx.guild_id().unwrap(), tournament_id)
+        .await?
+    {
+        Some(t) => t,
+        None => {
+            ctx.send(
+                CreateReply::default()
+                    .content(format!("No tournament found for ID {}", tournament_id))
+                    .ephemeral(true),
+            )
+            .await?;
+            return Ok(());
+        }
+    };
+
+    let (msg_content, filename) = match round {
+        Some(r) => {
+            if r > tournament.rounds {
+                ctx.send(
+                    CreateReply::default()
+                        .content(format!(
+                            "Tournament {} only has {} rounds!. You entered: {} rounds",
+                            tournament_id, tournament.rounds, r
+                        ))
+                        .ephemeral(true),
+                )
+                .await?;
+                return Ok(());
+            }
+            (
+                format!(
+                    "Here are all the players in round {} of tournament {} (ID: {})",
+                    r, tournament.name, tournament_id
+                ),
+                format!("players_tournament_{}_round_{}.csv", tournament_id, r),
+            )
+        }
+        None => (
+            format!(
+                "Here are all the players in tournament {} (ID: {})",
+                tournament.name, tournament_id
+            ),
+            format!("players_tournament_{}.csv", tournament_id),
+        ),
+    };
+
+    let players = ctx
+        .data()
+        .database
+        .get_tournament_players(tournament_id, round)
+        .await?
+        .into_iter()
+        .filter(|p| !p.deleted)
+        .collect::<Vec<Player>>();
+
+    let mut csv_str = "Discord Name, Discord ID, In-Game Name, Player Tag\n".to_string();
+
+    for player in players {
+        csv_str.push_str(&format!(
+            "{},{},{},{}\n",
+            player.discord_name, player.discord_id, player.player_name, player.discord_name,
+        ));
+    }
+
+    ctx.send(
+        CreateReply::default()
+            .content(msg_content)
+            .attachment(CreateAttachment::bytes(csv_str.as_bytes(), filename))
+            .ephemeral(true),
+    )
+    .await?;
+
+    Ok(())
+}
+
+#[poise::command(slash_command, guild_only, check = "is_marshal_or_higher")]
+#[instrument]
+async fn list_matches(
+    ctx: BotContext<'_>,
+    tournament_id: i32,
+    round: Option<i32>,
+) -> Result<(), BotError> {
+    let tournament = match ctx
+        .data()
+        .database
+        .get_tournament(&ctx.guild_id().unwrap(), tournament_id)
+        .await?
+    {
+        Some(t) => t,
+        None => {
+            ctx.send(
+                CreateReply::default()
+                    .content(format!("No tournament found for ID {}", tournament_id))
+                    .ephemeral(true),
+            )
+            .await?;
+            return Ok(());
+        }
+    };
+
+    let (msg_content, filename) = match round {
+        Some(r) => {
+            if r > tournament.rounds {
+                ctx.send(
+                    CreateReply::default()
+                        .content(format!(
+                            "Tournament {} only has {} rounds!. You entered: {} rounds",
+                            tournament_id, tournament.rounds, r
+                        ))
+                        .ephemeral(true),
+                )
+                .await?;
+                return Ok(());
+            }
+            (
+                format!(
+                    "Here are all the players in round {} of tournament {} (ID: {})",
+                    r, tournament.name, tournament_id
+                ),
+                format!("matches_tournament_{}_round_{}.csv", tournament_id, r),
+            )
+        }
+        None => (
+            format!(
+                "Here are all the players in tournament {} (ID: {})",
+                tournament.name, tournament_id
+            ),
+            format!("matches_tournament_{}.csv", tournament_id),
+        ),
+    };
+
+    let matches = ctx
+        .data()
+        .database
+        .get_matches_by_tournament(tournament_id, round)
+        .await?;
+
+    let mut csv_str = "Match ID,Player 1,Player 2,Score,Winner\n".to_string();
+
+    let empty_player = MatchPlayer {
+        match_id: "".to_string(),
+        discord_id: "No Player".to_string(),
+        player_type: PlayerType::Dummy,
+        ready: false,
+    };
+
+    for bracket in matches {
+        csv_str.push_str(&format!(
+            "{},{},{},{},{}\n",
+            bracket.match_id,
+            bracket
+                .match_players
+                .get(0)
+                .unwrap_or(&empty_player)
+                .discord_id,
+            bracket
+                .match_players
+                .get(1)
+                .unwrap_or(&empty_player)
+                .discord_id,
+            bracket.score,
+            bracket.winner.unwrap_or("TBD".to_string())
+        ));
+    }
+
+    ctx.send(
+        CreateReply::default()
+            .content(msg_content)
+            .attachment(CreateAttachment::bytes(csv_str.as_bytes(), filename))
+            .ephemeral(true),
+    )
+    .await?;
+
+    Ok(())
+}
+
+/// Progress the tournament into the next round
+#[poise::command(slash_command, guild_only, check = "is_marshal_or_higher")]
+#[instrument]
+async fn next_round(ctx: BotContext<'_>, tournament_id: i32) -> Result<(), BotError> {
+    let msg = ctx
+        .send(
+            CreateReply::default().embed(CreateEmbed::default().description("Running commands...")),
+        )
+        .await?;
+    let guild_id = ctx.guild_id().ok_or(NotInAGuild)?;
+
+    let tournament = match ctx
+        .data()
+        .database
+        .get_tournament(&guild_id, tournament_id)
+        .await?
+    {
+        Some(tournament) => tournament,
+        None => {
+            ctx.prompt(
+                &msg,
+                CreateEmbed::new()
+                    .title("No ID was given")
+                    .description("Try again with an existing tournament ID."),
+                None,
+            )
+            .await?;
+            return Ok(());
+        }
+    };
+
+    next_round_helper(&ctx, &msg, &tournament).await
+}
+
+/// Helper function to progress the tournament to the next round.
+///
+/// Will automatically fail if the tournament is on its final round or if it's no longer active.
+async fn next_round_helper(
+    ctx: &BotContext<'_>,
+    msg: &ReplyHandle<'_>,
+    tournament: &Tournament,
+) -> Result<(), BotError> {
+    type ConditionFn = fn(&Tournament) -> bool;
+    type Condition<'a> = (ConditionFn, &'a str, &'a str);
+    let conditions: Vec<Condition> = vec![
+        (|t| t.status != TournamentStatus::Started, "Non active tournament!","This tournament is not currently active. Please try again when the tournament is active again."),
+        (|t| t.current_round == t.rounds, "No more rounds!","Unable to advance to the next round. This tournament is currently on its final round.")
+    ];
+
+    for (predicate, title, message) in conditions {
+        if predicate(tournament) {
+            ctx.prompt(
+                msg,
+                CreateEmbed::new().title(title).description(message),
+                None,
+            )
+            .await?;
+            return Ok(());
+        }
+    }
+
+    let brackets = ctx
+        .data()
+        .database
+        .get_matches_by_tournament(tournament.tournament_id, Some(tournament.current_round))
+        .await?;
+
+    let (with_winners, without_winners): (Vec<Match>, Vec<Match>) = brackets
+        .into_iter()
+        .partition(|bracket| bracket.winner.is_some());
+
+    if !without_winners.is_empty() {
+        // TODO: Show unfinished matches as a table or a CSV file
+        ctx.send(CreateReply::default().content("Unable to advance to the next round. Some players have not finished their matches yet!").ephemeral(true)).await?;
+        return Ok(());
+    }
+
+    let round = tournament.current_round + 1;
+    let mut next_round_brackets = generate_next_round(with_winners, round)?;
+    println!("{:#?}", next_round_brackets);
+    let new_brackets_count = next_round_brackets.len();
+    while let Some(bracket) = next_round_brackets.pop() {
+        ctx.data()
+            .database
+            .create_match(bracket.tournament()?, bracket.round()?, bracket.sequence()?)
+            .await?;
+
+        for player in bracket.match_players.iter() {
+            let match_id = Match::generate_id(
+                tournament.tournament_id,
+                bracket.round()?,
+                bracket.sequence()?,
+            );
+            ctx.data()
+                .database
+                .enter_match(&match_id, &player.user_id()?, PlayerType::Player)
+                .await?;
+        }
+    }
+
+    ctx.data()
+        .database
+        .set_current_round(tournament.tournament_id, tournament.current_round + 1)
+        .await?;
+    if ctx
+        .confirmation(
+            msg,
+            CreateEmbed::default().description("Do you want to select map for next round?"),
+        )
+        .await?
+    {
+        let mode = tournament.mode;
+        let map = ctx.map_selection(msg, &mode).await?;
+        ctx.data()
+            .database
+            .set_map(tournament.tournament_id, &(map.into()))
+            .await?;
+    }
+
+    ctx.send(
+        CreateReply::default()
+            .content(format!(
+                "Successfully advanced the tournament with ID {} to the round {}.",
+                tournament.tournament_id, round
+            ))
+            .ephemeral(true),
+    )
+    .await?;
+    let description = format!(r#"The tournament has advanced to round {}"#, round,);
+    let fields = vec![
+        ("Tournament ID", tournament.tournament_id.to_string(), true),
+        ("Tournament name", tournament.name.to_string(), true),
+        ("Number of matches", new_brackets_count.to_string(), true),
+        ("Advanced by", ctx.author().name.to_string(), true),
+    ];
+    let log = ctx
+        .build_log(
+            "Tournament advanced!",
+            description,
+            log::State::SUCCESS,
+            log::Model::MARSHAL,
+        )
+        .fields(fields);
+    ctx.log(log).await?;
+    Ok(())
+}
+
+/// Generates the matches for the next round.
+fn generate_next_round(brackets: Vec<Match>, round: i32) -> Result<Vec<Match>, BotError> {
+    let mut next_round_brackets = Vec::new();
+    let tournament_id = brackets[0].tournament()?;
+
+    let prev_match_pairs = brackets.chunks(2);
+
+    for prev_matches in prev_match_pairs {
+        let prev_match_1 = prev_matches.get(0).ok_or(anyhow!(
+            "Error advancing to the next round: First round not found in previous match pair."
+        ))?;
+        let prev_match_2 = prev_matches.get(1).ok_or(anyhow!(
+            "Error advancing to the next round: Second round not foudn in previous match pair."
+        ))?;
+
+        let player_1 = prev_match_1
+            .get_winning_player()
+            .ok_or(anyhow!(
+                "Error advancing to the next round: Unable to find the winning player in Match {}",
+                prev_match_1.match_id
+            ))?
+            .to_owned();
+
+        let player_2 = prev_match_2
+            .get_winning_player()
+            .ok_or(anyhow!(
+                "Error advancing to the next round: Unable to find the winning player in Match {}",
+                prev_match_2.match_id
+            ))?
+            .to_owned();
+
+        let cur_sequence = (prev_match_1.sequence()? + 1) >> 1;
+        if cur_sequence != (prev_match_2.sequence()? + 1) >> 1 {
+            return Err(anyhow!("Error generating matches for the next round. Previous round matches do not match:\n\nMatch ID 1: {}\nMatch ID 2: {}", prev_match_1.match_id, prev_match_2.match_id));
+        }
+
+        next_round_brackets.push(Match::new(
+            tournament_id,
+            round,
+            cur_sequence,
+            vec![player_1, player_2],
+            "0-0",
+        ))
+    }
+
+    Ok(next_round_brackets)
+}
+
+#[poise::command(slash_command, guild_only, check = "is_marshal_or_higher")]
+async fn get_battle_logs(
+    ctx: BotContext<'_>,
+    #[description = "The player to get the battle log for"] player: User,
+    #[description = "The match ID to get the battle log for"] match_id: Option<String>,
+) -> Result<(), BotError> {
+    let msg = ctx
+        .send(
+            CreateReply::default().reply(true).ephemeral(true).embed(
+                CreateEmbed::new()
+                    .title("Fetching the battle log...")
+                    .description("Hold on a second, we're fetching the battle log for you."),
+            ),
+        )
+        .await?;
+    async fn inner(
+        ctx: &BotContext<'_>,
+        msg: &ReplyHandle<'_>,
+        player: &User,
+        match_id: Option<String>,
+    ) -> Result<(), BotError> {
+        let current_match = match match_id {
+            Some(mid) => ctx.data().database.get_match_by_id(&mid).await?,
+            None => ctx.data().database.get_current_match(&player.id).await?,
+        }
+        .ok_or(anyhow!("Match not found for this player"))?;
+        let record = ctx
+            .data()
+            .database
+            .get_record(&current_match.match_id)
+            .await?
+            .ok_or(anyhow!("Record not found for this match"))?;
+        let img = ctx
+            .data()
+            .apis
+            .images
+            .battle_log(ctx, record, &current_match)
+            .await?;
+        let reply = {
+            let attachment = CreateAttachment::bytes(img, "battle_log.png");
+            let embed = CreateEmbed::new()
+                .title("Battle Log")
+                .description(format!("Battle log for match {}", current_match.match_id));
+            CreateReply::default()
+                .attachment(attachment)
+                .embed(embed)
+                .ephemeral(true)
+                .reply(true)
+        };
+        ctx.send(reply).await?;
+        msg.delete(*ctx).await?;
+        Ok(())
+    }
+    if let Err(e) = inner(&ctx, &msg, &player, match_id.clone()).await {
+        let embed = CreateEmbed::new()
+            .title("An error encoutered!")
+            .description(format!("{}", e));
+        ctx.prompt(&msg, embed, None).await?;
+    }
+    Ok(())
+}
+
+#[poise::command(slash_command, guild_only, check = "is_marshal_or_higher")]
+async fn update_map(ctx: BotContext<'_>) -> Result<(), BotError> {
+    let msg = ctx
+        .send(
+            CreateReply::default()
+                .content("Fetching the map from Brawlify")
+                .ephemeral(true),
+        )
+        .await?;
+    let response = ctx.data().apis.brawlify.get_maps().await?;
+    let data = response.handler(&ctx, &msg).await?;
+    if let Some(maps) = data {
+        let db = &ctx.data().database;
+        let list = maps.list.to_owned();
+        for map in list.into_iter() {
+            let m: BrawlMap = map.into();
+            db.add_map(&m).await?;
+        }
+        ctx.prompt(
+            &msg,
+            CreateEmbed::new()
+                .title("Updated successfully")
+                .description("All maps have been updated"),
+            None,
+        )
+        .await?;
+    }
+    Ok(())
+}
+
+#[poise::command(slash_command, guild_only, check = "is_marshal_or_higher")]
+async fn marshal_menu(ctx: BotContext<'_>) -> Result<(), BotError> {
+    ctx.defer_ephemeral().await?;
+    let msg = ctx
+        .send(CreateReply::default().ephemeral(true).embed(
+            CreateEmbed::new().description("Running the command that only Marshal can see..."),
+        ))
+        .await?;
+
+    let guild = ctx.guild_id().ok_or(NotInAGuild)?;
+    let tournaments = ctx.data().database.get_all_tournaments(&guild).await?;
+    if tournaments.is_empty() {
+        let embed = CreateEmbed::new()
+            .title("No tournaments found")
+            .description("There are no tournaments found in this server.");
+        ctx.prompt(&msg, embed, None).await?;
+        return Ok(());
+    }
+    let embed = {
+        let fields: Vec<(String, String, bool)> = tournaments
+            .iter()
+            .map(|t| (t.name.to_string(), format!("{}", t.tournament_id), true))
+            .collect();
+        CreateEmbed::new()
+            .title("Select a tournament")
+            .description("Here are some of the tournaments that you can manage.")
+            .fields(fields)
+    };
+    let tid = select_options(&ctx, &msg, embed, None, &tournaments).await?;
+    let tournament = tournaments
+        .into_iter()
+        .find(|t| t.tournament_id.to_string() == tid)
+        .unwrap();
+    let buttons = {
+        vec![
+            CreateButton::new("properties")
+                .label("Properties")
+                .style(poise::serenity_prelude::ButtonStyle::Primary),
+            CreateButton::new("players")
+                .label("Players")
+                .style(poise::serenity_prelude::ButtonStyle::Primary),
+        ]
+    };
+    ctx.prompt(
+        &msg,
+        CreateEmbed::new()
+            .title(format!("Tournament Menu for {}", tournament.name))
+            .description("Below are the information about the tournament")
+            .fields(vec![
+                ("Tournament", tournament.name.clone(), true),
+                ("ID", tournament.tournament_id.to_string(), true),
+                ("Mode", tournament.mode.to_string(), true),
+                ("Status", tournament.status.to_string(), true),
+                (
+                    "Round",
+                    format!("{}/{}", tournament.current_round, tournament.rounds),
+                    true,
+                ),
+                ("Wins required", tournament.wins_required.to_string(), true),
+                ("Map", tournament.map.name.clone(), true),
+            ]),
+        buttons,
+    )
+    .await?;
+    let mut ic = ctx.create_interaction_collector(&msg).await?;
+    while let Some(interactions) = &ic.next().await {
+        match interactions.data.custom_id.as_str() {
+            "properties" => {
+                interactions.defer(&ctx.http()).await?;
+                tournament_property_page(&ctx, &msg, &tournament).await?;
+            }
+            "players" => {
+                interactions.defer(&ctx.http()).await?;
+                player_page(&ctx, &msg, &tournament).await?;
+            }
+            _ => {}
+        }
+    }
+    Ok(())
+}
+
+async fn tournament_property_page(
+    ctx: &BotContext<'_>,
+    msg: &ReplyHandle<'_>,
+    t: &Tournament,
+) -> Result<(), BotError> {
+    async fn update(ctx: &BotContext<'_>, t: &Tournament) -> Result<Tournament, BotError> {
+        ctx.data()
+            .database
+            .get_tournament(&ctx.guild_id().ok_or(NotInAGuild)?, t.tournament_id)
+            .await?
+            .ok_or(TournamentNotExists(t.tournament_id.to_string()).into())
+    }
+    let mut t = t.clone();
+    let manager = is_manager(*ctx).await?;
+    let buttons = |t: &Tournament| {
+        vec![
+            CreateButton::new("pause")
+                .label(if t.is_paused() { "Resume" } else { "Pause" })
+                .emoji(ReactionType::Unicode(String::from(
+                    ["⏸️", "▶️"][t.is_paused() as usize],
+                )))
+                .style(poise::serenity_prelude::ButtonStyle::Primary),
+            CreateButton::new("win")
+                .label("Win")
+                .emoji(ReactionType::Unicode("🏆".to_string()))
+                .style(poise::serenity_prelude::ButtonStyle::Primary),
+            CreateButton::new("mode")
+                .label("Mode")
+                .emoji(ReactionType::Unicode("🎮".to_string()))
+                .style(poise::serenity_prelude::ButtonStyle::Primary),
+            CreateButton::new("map")
+                .label("Map")
+                .emoji(ReactionType::Unicode("🗺️".to_string()))
+                .style(poise::serenity_prelude::ButtonStyle::Primary),
+            CreateButton::new("advanced")
+                .label("Advance")
+                .emoji(ReactionType::Unicode("🛡️".to_string()))
+                .style(poise::serenity_prelude::ButtonStyle::Primary)
+                .disabled(!manager),
+        ]
+    };
+    let embed = |t: &Tournament| {
+        CreateEmbed::new()
+            .title("Tournament configuration")
+            .description(format!(
+                "**These configurations are currently applied for {tname}`{tid}`**",
+                tname = t.name,
+                tid = t.tournament_id
+            ))
+            .fields(vec![
+                ("Tournament status", t.status.to_string(), true),
+                ("Wins required per round", t.wins_required.to_string(), true),
+                (
+                    "Current round",
+                    format!("{}/{}", t.current_round, t.rounds),
+                    true,
+                ),
+                ("Mode", t.mode.to_string(), true),
+                ("Map", t.map.name.clone(), true),
+            ])
+    };
+    ctx.prompt(msg, embed(&t), buttons(&t)).await?;
+    let mut ic = ctx.create_interaction_collector(msg).await?;
+    while let Some(interactions) = &ic.next().await {
+        match interactions.data.custom_id.as_str() {
+            "pause" => {
+                interactions.defer(ctx.http()).await?;
+
+                let status = if t.is_paused() {
+                    TournamentStatus::Started
+                } else {
+                    TournamentStatus::Paused
+                };
+                ctx.data()
+                    .database
+                    .set_tournament_status(t.tournament_id, status)
+                    .await?;
+            }
+            "win" => {
+                #[derive(poise::Modal)]
+                struct WinModal {
+                    #[name = "Minimum wins required to win a match"]
+                    #[placeholder = "Write the number of wins required to win a match here or leave it blank for 3!"]
+                    wins_required: Option<String>,
+                }
+                let embed = CreateEmbed::new()
+                    .title("Win requirement")
+                    .description("Enter the number of wins required to win a match");
+                let res = modal::<WinModal>(ctx, msg, embed).await?;
+                let wins: i32 = res.wins_required.unwrap_or("3".to_string()).parse()?;
+                ctx.data()
+                    .database
+                    .set_wins_required(&t.tournament_id, &wins)
+                    .await?;
+            }
+            "mode" => {
+                interactions.defer(ctx.http()).await?;
+                let mode = ctx.mode_selection(msg).await?;
+                ctx.default_map(t.tournament_id).await?;
+                ctx.data().database.set_mode(t.tournament_id, mode).await?;
+            }
+            "map" => {
+                interactions.defer(ctx.http()).await?;
+                let map = ctx.map_selection(msg, &t.mode).await?;
+                ctx.data()
+                    .database
+                    .set_map(t.tournament_id, &map.into())
+                    .await?;
+            }
+            "advanced" => {
+                interactions.defer(ctx.http()).await?;
+                return advance_page(ctx, msg, &t).await;
+            }
+            _ => {}
+        }
+        t = update(ctx, &t).await?;
+        ctx.prompt(msg, embed(&t), buttons(&t)).await?;
+    }
+    Ok(())
+}
+
+async fn advance_page(
+    ctx: &BotContext<'_>,
+    msg: &ReplyHandle<'_>,
+    t: &Tournament,
+) -> Result<(), BotError> {
+    let reply = {
+        let embed = {
+            let ac = t.announcement_channel(ctx).await?;
+            let nc = t.notification_channel(ctx).await?;
+            let pr = t.player_role(ctx).await?;
+            CreateEmbed::new()
+                .title("Tournament configuration")
+                .description(format!(
+                    r#"
+**These configurations are applied for {tname}`{tid}`**
+Choose one of the setting below if you want to carry out the changes!
+Current configuration:
+"#,
+                    tname = t.name,
+                    tid = t.tournament_id
+                ))
+                .fields(vec![
+                    ("Announcement Channel", ac.mention().to_string(), true),
+                    ("Notification Channel", nc.mention().to_string(), true),
+                    ("Participant Role", pr.mention().to_string(), true),
+                ])
+        };
+        let components = vec![CreateActionRow::SelectMenu(CreateSelectMenu::new(
+            "select",
+            CreateSelectMenuKind::String {
+                options: vec![
+                    CreateSelectMenuOption::new("Announcement Channel", "announcement"),
+                    CreateSelectMenuOption::new("Notification Channel", "notification"),
+                    CreateSelectMenuOption::new("Participant Role", "participant"),
+                ],
+            },
+        ))];
+        CreateReply::default()
+            .ephemeral(true)
+            .embed(embed)
+            .components(components)
+    };
+    msg.edit(*ctx, reply.clone()).await?;
+    let mut ic = ctx.create_interaction_collector(msg).await?;
+    while let Some(interaction) = &ic.next().await {
+        match interaction.data.custom_id.as_str() {
+            "announcement" => {
+                interaction.defer(ctx.http()).await?;
+                let embed = CreateEmbed::new();
+                select_channel(ctx, msg, embed).await?;
+            }
+            "notification" => {
+                interaction.defer(ctx.http()).await?;
+                let embed = CreateEmbed::new();
+                select_channel(ctx, msg, embed).await?;
+            }
+            "participant" => {
+                interaction.defer(ctx.http()).await?;
+                let embed = CreateEmbed::new();
+                select_role(ctx, msg, embed).await?;
+            }
+            _ => continue,
+        }
+        msg.edit(*ctx, reply.clone()).await?;
+    }
+    Ok(())
+}
+
+async fn player_page(
+    ctx: &BotContext<'_>,
+    msg: &ReplyHandle<'_>,
+    t: &Tournament,
+) -> Result<(), BotError> {
+    let embed = {
+        let players = t.count_players_in_current_round(ctx).await?;
+        let finished = t.count_finished_matches(ctx).await?;
+        CreateEmbed::new()
+            .title(format!("Players' insight of {}", t.name))
+            .description("")
+            .fields(vec![
+                ("Round", t.current_round.to_string(), true),
+                ("Participants", format!("{}", players), true),
+                (
+                    "Finished",
+                    format!(
+                        "{}({:.2}%)",
+                        finished,
+                        (finished as f64 * 100.0) / (players as f64 / 2.0)
+                    ),
+                    true,
+                ),
+            ])
+    };
+    let buttons = {
+        vec![
+            CreateButton::new("disqualify")
+                .label("Disqualify")
+                .style(poise::serenity_prelude::ButtonStyle::Primary),
+            CreateButton::new("search")
+                .label("Search")
+                .style(poise::serenity_prelude::ButtonStyle::Primary),
+        ]
+    };
+    ctx.prompt(msg, embed, buttons).await?;
+    let mut ic = ctx.create_interaction_collector(msg).await?;
+    while let Some(interaction) = &ic.next().await {
+        match interaction.data.custom_id.as_str() {
+            "disqualify" => {
+                #[derive(poise::Modal)]
+                struct DisqualifyModal {
+                    #[name = "Player"]
+                    player: Option<String>,
+                }
+                let res = modal::<DisqualifyModal>(
+                    ctx,
+                    msg,
+                    CreateEmbed::new().title("Disqualify a player"),
+                )
+                .await?;
+                let id = res.player.ok_or(anyhow!("No player was given"))?;
+                let player = UserId::from_str(&id)?;
+                disqualify(ctx, t, player.to_user(ctx).await?).await?;
+            }
+            "next" => {
+                next_round_helper(ctx, msg, t).await?;
+            }
+            _ => {}
+        }
+    }
+    Ok(())
+}