use crate::api::official_brawl_stars::BattleLogItem;
use crate::commands::checks::{is_marshal_or_higher, is_tournament_paused};
use crate::database::models::Tournament;
use crate::database::models::{
    BattleRecord, BattleResult, BattleType, Match, Player, TournamentStatus,
};
use crate::database::{ConfigDatabase, MatchDatabase, TournamentDatabase, UserDatabase};
use crate::log::{self, discord_log_error, Log};
use crate::mail::MailBotCtx;
use crate::utils::error::CommonError::{self, *};
use crate::utils::shorthand::{BotComponent, BotContextExt, ComponentInteractionExt};
use crate::{api::APIResult, commands::checks::is_config_set};
use crate::{BotContext, BotData, BotError, BracketURL};
use anyhow::anyhow;
use futures::Stream;
use poise::serenity_prelude::{futures::StreamExt, *};
use poise::{CreateReply, Modal, ReplyHandle};
use prettytable::{row, Table};
use serde_json::json;
use tokio::join;
use tracing::{info, instrument};

use super::CommandsContainer;

/// CommandsContainer for the User commands
pub struct UserCommands;

impl CommandsContainer for UserCommands {
    type Data = BotData;
    type Error = BotError;

    fn get_all() -> Vec<poise::Command<Self::Data, Self::Error>> {
        vec![
            menu(),
            credit(),
            user_profile(),
            view_match_context(),
            contact_marshal(),
        ]
    }
}

/// All-in-one command for all your tournament needs.
#[poise::command(
    slash_command,
    prefix_command,
    guild_only,
    check = "is_config_set",
    check = "is_tournament_paused"
)]
#[instrument]
async fn menu(ctx: BotContext<'_>) -> Result<(), BotError> {
    // info!("User {} has entered the menu", ctx.author().name);
    ctx.defer_ephemeral().await?;
    let user = ctx
        .get_player_from_discord_id(ctx.author().id.to_string())
        .await?;
    let embed = CreateEmbed::new()
        .title("Menu")
        .description("Please wait while we load the menu.")
        .color(0x0000FF);
    let msg = ctx
        .send(CreateReply::default().embed(embed).ephemeral(true))
        .await?;
    let interaction_collector = ctx.create_interaction_collector(&msg).await?;

    if let Some(user) = user {
        if !user.deleted {
            return user_display_menu(&ctx, &msg).await;
        }
    }

    ctx.components()
        .prompt(
            &msg,
            CreateEmbed::new()
                .title("Registration Page Menu")
                .description("Loading registration page...")
                .color(Color::BLUE),
            None,
        )
        .await?;
    return user_display_registration(&ctx, &msg, interaction_collector).await;
}

/// Display the main menu to the registered user.
#[instrument(skip(msg))]
async fn user_display_menu(ctx: &BotContext<'_>, msg: &ReplyHandle<'_>) -> Result<(), BotError> {
    info!("User {} has entered the menu home", ctx.author().name);
    let guild_id = ctx.guild_id().ok_or(NotInAGuild)?;
    ctx.mail_notification().await?;
    let mut player_active_tournaments = ctx
        .data()
        .database
        .get_player_active_tournaments(&guild_id, &ctx.author().id)
        .await?;

    if player_active_tournaments.is_empty() {
        let buttons = vec![
            CreateButton::new("menu_tournaments")
                .label("Tournaments")
                .style(ButtonStyle::Primary),
            CreateButton::new("profile")
                .label("Profile")
                .style(ButtonStyle::Primary),
            CreateButton::new("mail")
                .label("Mail")
                .emoji(ReactionType::Unicode("📧".to_string()))
                .style(ButtonStyle::Primary),
            CreateButton::new("deregister")
                .label("Deregister")
                .style(ButtonStyle::Danger),
        ];
        ctx.components().prompt(
            msg,
            CreateEmbed::new().title("Main Menu").description(format!("Welcome to the menu! You have not joined a tournament yet. Click on the Tournaments button to join one now!\n\nVisit {} to check out all available and on-going tournaments!", BracketURL::get_url())).color(Color::BLUE),
            buttons
        ).await?;
    } else if player_active_tournaments.len() == 1 {
        let embed = CreateEmbed::new()
            .title("Main Menu")
            .description("You're already in a tournament. Good luck!")
            .fields(vec![
                (
                    "Tournament Name",
                    player_active_tournaments[0].name.to_owned(),
                    false,
                ),
                (
                    "Tournament ID",
                    player_active_tournaments[0].tournament_id.to_string(),
                    false,
                ),
                (
                    "Status",
                    format!("{}", player_active_tournaments[0].status),
                    false,
                ),
                (
                    "Created At",
                    format!("<t:{}>", player_active_tournaments[0].created_at),
                    false,
                ),
            ]);
        let mut buttons = vec![
            CreateButton::new("menu_match")
                .label("View Match")
                .style(ButtonStyle::Primary),
            CreateButton::new("profile")
                .label("Profile")
                .style(ButtonStyle::Primary),
            CreateButton::new("mail")
                .label("Mail")
                .emoji(ReactionType::Unicode("📧".to_string()))
                .style(ButtonStyle::Primary),
        ];
        if player_active_tournaments[0].status == TournamentStatus::Pending {
            buttons.push(
                CreateButton::new("leave_tournament")
                    .label("Leave Tournament")
                    .style(ButtonStyle::Danger),
            );
        }
        ctx.components().prompt(msg, embed, buttons).await?;
    } else {
        return Err(anyhow!(
            "User {} with ID {} has enetered more than one active tournament",
            ctx.author().name,
            ctx.author().id,
        ));
    }
    let mut ic = ctx.create_interaction_collector(msg).await?;
    if let Some(interaction) = &ic.next().await {
        match interaction.data.custom_id.as_str() {
            "menu_tournaments" => {
                interaction.acknowledge(ctx).await?;
                ctx.components()
                    .prompt(
                        msg,
                        CreateEmbed::new()
                            .title("Tournaments")
                            .description("Loading tournaments...")
                            .color(Color::BLUE),
                        None,
                    )
                    .await?;
                return user_display_tournaments(ctx, msg).await;
            }
            "deregister" => {
                interaction.acknowledge(ctx).await?;
                return deregister(ctx, msg).await;
            }
            "profile" => {
                interaction.acknowledge(ctx).await?;
                return display_user_profile(ctx, msg).await;
            }
            "menu_match" => {
                interaction.acknowledge(ctx).await?;
                ctx.components()
                    .prompt(
                        msg,
                        CreateEmbed::new()
                            .title("Match Information")
                            .description("Loading your match...")
                            .color(Color::BLUE),
                        None,
                    )
                    .await?;

                return user_display_match(ctx, msg, player_active_tournaments.remove(0), true)
                    .await;
            }
            "leave_tournament" => {
                interaction.acknowledge(ctx).await?;
                return leave_tournament(ctx, msg).await;
            }
            "mail" => {
                interaction.acknowledge(ctx).await?;
                if ctx.inbox(msg).await.is_err() {
                    msg.delete(*ctx).await?;
                }
            }
            _ => {}
        }
    }

    Ok(())
}

/// Display match information to the user.
#[instrument(skip(msg))]
async fn user_display_match(
    ctx: &BotContext<'_>,
    msg: &ReplyHandle<'_>,
    tournament: Tournament,
    show_buttons: bool,
) -> Result<(), BotError> {
    info!("User {} is viewing their current match", ctx.author().name);

    let current_match = match ctx
        .data()
        .database
        .get_current_match(tournament.tournament_id, &ctx.author().id)
        .await?
    {
        Some(m) => m,
        None => {
            ctx.components().prompt(
                msg,
                CreateEmbed::new().title("Match Not Found").description(
                    "You are not currently in a match. Please wait for the next round to begin.",
                ),
                None,
            )
            .await?;
            return Ok(());
        }
    };

    if current_match.round()? > tournament.current_round {
        // User has advanced to the next round but the current round is behind.
        // This probably means that not everyone has finished their matches yet for the current
        // round.
        ctx.components().prompt(msg,
            CreateEmbed::new().title("Match Information.")
            .description("Woah there, partner! The upcoming round hasn't started yet. The next round will start once all players have completed their matches for the current round.",
            )
            .fields(vec![
                ("Tournament", &tournament.name, true),
                ("Match ID", &current_match.match_id, true),
                ("Round", &current_match.round()?.to_string(), true),
            ])
            , None).await?;

        return Ok(());
    }

    // Users shouldn't be able to access this with the current set up, this is kept just in case
    if !current_match.is_not_bye() {
        // This is a bye round, so do nothing.
        ctx.components().prompt(msg,
            CreateEmbed::new().title("Match Information.")
            .description( "You have no opponents for the current round. See you in the next round, partner!",
            )
            .fields(vec![
                ("Tournament", &tournament.name, true),
                ("Match ID", &current_match.match_id, true),
                ("Round", &current_match.round()?.to_string(), true),
            ])
            , None).await?;

        return Ok(());
    }

    if let Some(ref winner) = current_match.winner {
        ctx.components().prompt(msg,
            CreateEmbed::new().title("Match Information.")
            .description(
                format!("Congratulations to <@{}> for winning the current match! Hope to see you in the next round!", winner),
            )
            .fields(vec![
                ("Tournament", &tournament.name, true),
                ("Match ID", &current_match.match_id, true),
                ("Round", &current_match.round()?.to_string(), true),
            ])
            , None).await?;

        return Ok(());
    }

    let player = current_match.get_player(&ctx.author().id.to_string())?;
    let discord_id = ctx.author().id;
    ctx.data()
        .database
        .get_current_match(tournament.tournament_id, &discord_id)
        .await?;
    let p1 = ctx
        .get_player_from_discord_id(None)
        .await?
        .ok_or(anyhow!("Player 1 is not found in the database"))?;
    let opp = current_match.get_opponent(&ctx.author().id.to_string())?;
    let p2 = ctx
        .get_player_from_discord_id(opp.discord_id.clone())
        .await?
        .ok_or(anyhow!("Player 2 is not found in the database"))?;

    let reply = {
        let image = ctx.data().apis.images.match_image(&p1, &p2).await?;
        let embed = {
            CreateEmbed::new()
                .title("Match Information.")
                .description(
                    "Here is all the information for your current match. May the best brawler win!",
                )
                .fields(vec![
                    ("Tournament", tournament.name.clone(), true),
                    ("Match ID", current_match.match_id.to_owned(), true),
                    ("Round", current_match.round()?.to_string(), true),
                    ("Game Mode", format!("{}", tournament.mode), true),
                    ("Map", tournament.map.name.clone(), true),
                    ("Wins required", tournament.wins_required.to_string(), true),
                    (
                        "Player 1",
                        current_match
                            .match_players
                            .first()
                            .ok_or(anyhow!(
                                "Error displaying player 1 for match {}: no player found",
                                current_match.match_id
                            ))?
                            .to_user(ctx)
                            .await?
                            .mention()
                            .to_string(),
                        false,
                    ),
                    (
                        "Player 2",
                        current_match
                            .match_players
                            .get(1)
                            .ok_or(anyhow!(
                                "Error displaying player 2 for match {}: no player found",
                                current_match.match_id
                            ))?
                            .to_user(ctx)
                            .await?
                            .mention()
                            .to_string(),
                        false,
                    ),
                ])
        };
        let buttons = if show_buttons {
            let mut buttons = vec![];
            buttons.push(
                CreateButton::new("mail")
                    .label("Mail")
                    .emoji(ReactionType::Unicode("📧".to_string()))
                    .style(ButtonStyle::Primary),
            );
            if !player.ready {
                buttons.push(
                    CreateButton::new("match_menu_ready")
                        .label("Ready")
                        .style(ButtonStyle::Success),
                );
            }
            buttons.push(
                CreateButton::new("submit")
                    .label("Submit")
                    .style(ButtonStyle::Primary),
            );
            if current_match.winner(ctx).await?.is_none() {
                buttons.push(
                    CreateButton::new("match_menu_forfeit")
                        .label("Forfeit")
                        .style(ButtonStyle::Danger),
                );
            }
            vec![CreateActionRow::Buttons(buttons)]
        } else {
            vec![]
        };
        CreateReply::default()
            .attachment(CreateAttachment::bytes(image, "Match.png"))
            .embed(embed)
            .components(buttons)
    };
    msg.edit(*ctx, reply).await?;
    let mut ic = ctx.create_interaction_collector(msg).await?;
    if let Some(interaction) = &ic.next().await {
        match interaction.data.custom_id.as_str() {
            "match_menu_ready" => {
                interaction.acknowledge(ctx).await?;
                ctx.components().prompt(
                msg,
                CreateEmbed::new()
                    .title("Ready Confirmation")
                    .description("You have set yourself to ready. A notification has been sent to your opponent to let them know.\n\nBe sure to play your matches and hit the \"Submit\" button when you're done.")
                    .color(Color::DARK_GREEN),
                None,
            ).await?;

                let player = ctx.author();
                let opponent = current_match.get_opponent(player.id.to_string().as_str())?;
                let opponent_user = opponent.to_user(ctx).await?;

                ctx.data()
                    .database
                    .set_ready(&current_match.match_id.clone(), &player.id)
                    .await?;

                let notification_message = if opponent.ready {
                    format!(
                        r#"
{}-{},

Both players are ready to battle. Please complete your matches and press the "Submit" button once you're finished. Good luck to both of you!
                        "#,
                        player.mention(),
                        opponent_user.mention()
                    )
                } else {
                    format!(
                        r#"Hey {}, your opponent {} is ready for battle. Let us know when you're ready by clicking the ready button in the menu (type /menu to open the menu). See you on the battlefield!"#,
                        opponent.to_user(ctx).await?.mention(),
                        player.mention()
                    )
                };

                let notification_channel =
                    ChannelId::new(tournament.notification_channel_id.parse()?);
                notification_channel
                    .send_message(ctx, CreateMessage::default().content(notification_message))
                    .await?;
            }
            "mail" => {
                interaction.acknowledge(ctx).await?;
                let embed = CreateEmbed::new().title("Send a mail to your opponent")
                    .description("You can send a mail to your opponent to discuss the match details. Press continue to do it.")
                    .color(Color::BLUE);
                ctx.compose(
                    msg,
                    embed,
                    p2.user(ctx).await?.id,
                    current_match.clone().match_id.clone(),
                )
                .await?;
            }
            "match_menu_forfeit" => {
                interaction.acknowledge(ctx).await?;
                user_forfeit(ctx, msg, &tournament, &current_match).await?;
            }
            "submit" => {
                interaction.acknowledge(ctx).await?;
                return submit(ctx, msg, &tournament, &current_match).await;
            }
            _ => {}
        }
    }
    Ok(())
}

#[instrument(skip(msg))]
async fn user_forfeit(
    ctx: &BotContext<'_>,
    msg: &ReplyHandle<'_>,
    tournament: &Tournament,
    bracket: &Match,
) -> Result<(), BotError> {
    let forfeit = ctx.components().confirmation(msg, CreateEmbed::new()
                     .title("⚠️Forfeit Match⚠️")
                     .description("Warning: Forfeiting the match means that you will drop out of the tournament and your opponent will automatically win. This action is NOT reversable.\n\nAre you sure you want to continue?"))
                    .await?;

    if forfeit {
        let opponent = ctx
            .data()
            .database
            .get_player_by_discord_id(
                &bracket
                    .get_opponent(&ctx.author().id.to_string())?
                    .user_id()?,
            )
            .await?
            .ok_or(anyhow!(
                "Unable to find opponent for player {} in match {}",
                ctx.author().id,
                bracket.match_id
            ))?;
        finish_match(ctx, tournament, bracket, &opponent, "WON-FORFEITED").await?;
        msg.edit(
            *ctx,
            CreateReply::default()
                .content("You've successfully forfeited the match. Hope to see you in the next tournament, partner!")
                .ephemeral(true),
        )
        .await?;
    } else {
        msg.edit(
            *ctx,
            CreateReply::default()
                .content("Cancelled forfeiting the match.")
                .ephemeral(true),
        )
        .await?;
    }

    return Ok(());
}

/// Display all active (and not started) tournaments to the user who has not yet joined a
/// tournament.
#[instrument(skip(msg))]
async fn user_display_tournaments(
    ctx: &BotContext<'_>,
    msg: &ReplyHandle<'_>,
) -> Result<(), BotError> {
    info!(
        "User {} has entered the tournaments menu",
        ctx.author().name
    );
    let guild_id = ctx.guild_id().ok_or(NotInAGuild)?;
    let tournaments: Vec<Tournament> = ctx
        .data()
        .database
        .get_active_tournaments(&guild_id)
        .await?
        .into_iter()
        .filter(|tournament| tournament.is_pending())
        .collect();

    let mut table = Table::new();
    table.set_titles(row!["No.", "Name", "Status"]);
    for (i, tournament) in tournaments.iter().enumerate() {
        // Add 1 to the loop iteration so that the user-facing tournament numbers start at 1
        // instead of 0
        table.add_row(row![
            i + 1,
            &tournament.name,
            &tournament.status.to_string()
        ]);
    }

    let selected_tournament = if !tournaments.is_empty() {
        loop {
            let selected = ctx.components().select_options(
                msg,
                CreateEmbed::default()
                    .title("Tournament Enrollment")
                    .description(
                        "Here are all the active tournaments in this server.\n\nTo join a tournament, click the button with the number corresponding to the one you wish to join.",
                    ),
                    None,
               &tournaments
            ).await?;
            let name = tournaments
                .iter()
                .find(|t| t.tournament_id == selected.parse::<i32>().unwrap())
                .unwrap()
                .name
                .clone();
            let description = format!(
                r#"Please confirm that you want to participate in the following tournament
{}"#,
                name
            );
            let embed = CreateEmbed::new()
                .title("Tournament Enrollment")
                .description(description);
            if ctx.components().confirmation(msg, embed).await? {
                break selected;
            }
        }
    } else {
        let announcement_channel_id = ctx
            .data()
            .database
            .get_config(&guild_id)
            .await?
            .unwrap()
            .announcement_channel_id;
        ctx.components().prompt(
            msg,
            CreateEmbed::new()
                .title("Tournament Enrollment")
                .description(format!("There are no tournaments currently available. Be sure to check out <#{}> for any new tournaments on the horizon!", announcement_channel_id))
                .color(Color::RED),
           None
        ).await?;
        return Ok(());
    };
    match ctx
        .data()
        .database
        .enter_tournament(selected_tournament.parse::<i32>()?, &ctx.author().id)
        .await
    {
        Ok(_) => {
            let tournament = ctx
                .data()
                .database
                .get_tournament(&guild_id, selected_tournament.parse::<i32>()?)
                .await?
                .ok_or(anyhow!(
                    "Unable to find the tournament that the user has selected. Tournament ID: {}",
                    selected_tournament
                ))?;
            if let Some(role_id) = tournament.tournament_role_id {
                ctx.guild_id()
                    .unwrap()
                    .member(ctx, ctx.author().id)
                    .await?
                    .add_role(ctx, RoleId::from(role_id.parse::<u64>()?))
                    .await?;
            }
            let log = ctx.build_log(
                "Tournament enrollment success",
                format!(
                    "User {} has joined tournament {}",
                    ctx.author().name,
                    selected_tournament
                ),
                log::State::SUCCESS,
                log::Model::TOURNAMENT,
            );
            ctx.log(log).await?;
            ctx.components()
                .prompt(
                    msg,
                    CreateEmbed::new()
                        .title("Tournament Enrollment")
                        .description("You have successfully joined the tournament! Good luck!")
                        .color(Color::DARK_GREEN),
                    None,
                )
                .await?;
        }
        Err(e) => {
            let log = ctx.build_log(
                "Tournament enrollment failure",
                format!(
                    "User {} failed to join tournament {}\n Error detail: {}",
                    ctx.author().name,
                    selected_tournament,
                    e
                ),
                log::State::FAILURE,
                log::Model::TOURNAMENT,
            );
            ctx.log(log).await?;
            ctx.components().prompt(
                msg,
                CreateEmbed::new()
                    .title("Tournament Enrollment")
                    .description("You have already joined this tournament. Please wait for the tournament to start.")
                    .color(Color::RED),
                None,
            )
            .await?;
        }
    }
    Ok(())
}

/// Registers the user's in-game profile with the bot.
#[instrument(skip(msg, interaction_collector))]
async fn user_display_registration(
    ctx: &BotContext<'_>,
    msg: &ReplyHandle<'_>,
    mut interaction_collector: impl Stream<Item = ComponentInteraction> + Unpin,
) -> Result<(), BotError> {
    if ctx
        .data()
        .database
        .is_user_banned(&ctx.author().id.to_string())
        .await?
    {
        msg.edit(*ctx, CreateReply::default()
            .content("Sorry but you have been banned from DBC.\n\nPlease contact a Marshal if you feel that this was a mistake.")
            .ephemeral(true))
            .await?;

        return Ok(());
    }
    let mut user = Player::default();
    let buttons = vec![CreateButton::new("player_profile_registration")
        .label("Register")
        .style(ButtonStyle::Primary)];
    ctx.components().prompt(
        msg,
        CreateEmbed::new()
            .title("Registration Page")
            .description("Welcome to the registration page! Please click the button below to register your in-game profile.")
            .color(Color::BLUE),
        buttons
    ).await?;
    #[derive(Debug, Modal)]
    #[name = "Profile Registration"]
    struct ProfileRegistrationModal {
        #[name = "Player Tag"]
        #[placeholder = "Your in-game player tag (without #)"]
        #[min_length = 4]
        #[max_length = 10]
        player_tag: String,
    }

    if let Some(interaction) = interaction_collector.next().await {
        interaction
            .create_response(ctx, CreateInteractionResponse::Acknowledge)
            .await?;
        match interaction.data.custom_id.as_str() {
            "player_profile_registration" => {
                let embed = CreateEmbed::new()
                .title("Profile Registration")
                .description("Next step: fill your in-game player tag (without the #) in the modal by pressing **Continue**. The following tutorial would help you find your player tag (wait patiently for the gif to load)")
                .image("https://i.imgur.com/bejTDlO.gif")
                .color(0x0000FF);
                let mut player_tag = ctx
                    .components()
                    .modal::<ProfileRegistrationModal>(msg, embed)
                    .await?
                    .player_tag
                    .to_uppercase();
                if player_tag.starts_with('#') {
                    player_tag.remove(0);
                }
                user.player_tag = player_tag;
            }
            _ => {
                return Err(anyhow!(
                    "Unknown interaction from player registration.\n\nUser: {}",
                    ctx.author()
                ))
            }
        }
    }

    if ctx.data().database.is_user_banned(&user.player_tag).await? {
        msg.edit(*ctx, CreateReply::default()
            .content("Sorry but the account game account you're trying to register with has been banned.\n\nPlease contact a Marshal if you feel that this was a mistake.")
            .ephemeral(true)
            .components(vec![]))
            .await?;

        return Ok(());
    }

    let user_id = ctx.author().id.to_string();
    if ctx.get_player_from_tag(&user.player_tag).await?.is_some() {
        ctx.components().prompt(
        msg,
        CreateEmbed::new()
            .title("Registration Error")
            .description("This game account is currently registered with another user. Please register with another game account.")
            .color(Color::RED),
      None).await?;
        let log = ctx.build_log(
            "Attempted registration failure",
            format!("{} is attempted to be registered!", user.player_tag),
            crate::log::State::FAILURE,
            crate::log::Model::PLAYER,
        );
        ctx.log(log).await?;
        return Ok(());
    }

    ctx.components()
        .prompt(
            msg,
            CreateEmbed::new()
                .title("Profile Registration")
                .description("Please wait while we fetch your game account details.")
                .color(Color::BLUE),
            None,
        )
        .await?;
    let api_result = ctx
        .data()
        .apis
        .brawl_stars
        .get_player(&user.player_tag)
        .await?;
    match api_result {
        APIResult::Ok(player) => {
<<<<<<< HEAD
            if player.tag != user.player_tag{
                let embed = CreateEmbed::default()
                    .title("Something went wrong!")
                    .description("Please try again later!");
                ctx.components().prompt(msg, embed, None).await?;
                return Ok(())
=======
            // There's a bug where where async calls to the BS API might lead to mismatching player
            // tags, this block deals with that.
            if player.tag != user.player_tag {
                discord_log_error(
                    *ctx,
                    "Player tags from Brawl Stars API mismatched",
                    vec![
                        ("User-input player tag", &user.player_tag, true),
                        ("API response player tag", &player.tag, true),
                    ],
                )
                .await?;

                return Err(anyhow!(
                    "Player tags from Brawl Stars API mismatched: {} vs {}",
                    user.player_tag,
                    player.tag
                ));
>>>>>>> 1bdd54fa
            }
            let embed = {
                CreateEmbed::new()
                    .title(format!("**{} ({})**", player.name, player.tag))
                    .description("**Please confirm that this is your profile**")
                    .thumbnail(player.icon())
                    .fields(vec![
                        ("Trophies", player.trophies.to_string(), true),
                        (
                            "Highest Trophies",
                            player.highest_trophies.to_string(),
                            true,
                        ),
                        (
                            "3v3 Victories",
                            player.three_vs_three_victories.to_string(),
                            true,
                        ),
                        ("Solo Victories", player.solo_victories.to_string(), true),
                        ("Duo Victories", player.duo_victories.to_string(), true),
                        ("Club", player.club.unwrap_or_default().name, true),
                    ])
                    .timestamp(ctx.created_at())
                    .color(0x0000FF)
            };
            match ctx.components().confirmation(msg, embed).await? {
                true => {
                    user.brawlers = json!(player.brawlers);
                    user.player_name = player.name.clone();
                    user.icon = player.icon.id;
                    user.trophies = player.trophies;
                    user.discord_name = ctx.author().name.clone();
                    user.discord_id = user_id.clone();
                    if let Err(_) = ctx.data().database.create_user(&user).await {
                        let embed = CreateEmbed::default()
                            .title("Something went wrong!")
                            .description("Please try again later!");
                        ctx.components().prompt(msg, embed, None).await?;
                    }
                    ctx.components().prompt(msg,
                            CreateEmbed::new()
                                .title("Registration Success!")
                                .description("Your profile has been successfully registered! Please run the /menu command again to access the Player menu and join a tournament!"),
                            None).await?;
                    let log = ctx.build_log(
                        "Registration success!",
                        format!("Tag {} registered!", user.player_tag),
                        crate::log::State::SUCCESS,
                        crate::log::Model::PLAYER,
                    );
                    ctx.log(log).await?;
                }
                false => {
                    ctx.components().prompt(
                        msg,
                        CreateEmbed::new()
                            .title("Registration Cancelled")
                            .description("You have cancelled the registration process. Please run this command again to register your profile.")
                            .color(Color::RED),
                        None
                    ).await?;
                }
            }
        }
        APIResult::NotFound => {
            ctx.components()
                .prompt(
                    msg,
                    CreateEmbed::new()
                        .title("Player Not Found")
                        .description("The player tag you entered was not found. Please try again."),
                    None,
                )
                .await?;
            let log = ctx.build_log(
                "Player",
                format!("Player tag {} not found", user.player_tag),
                crate::log::State::FAILURE,
                crate::log::Model::PLAYER,
            );
            ctx.log(log).await?;
        }
        APIResult::Maintenance => {
            ctx.components().prompt(
                msg,
                CreateEmbed::new()
                    .title("Maintenance")
                    .description("The Brawl Stars API is currently undergoing maintenance. Please try again later."),
               None,
            )
            .await?;
            let log = ctx.build_log(
                "API",
                "Brawl Stars API is currently undergoing maintenance",
                crate::log::State::FAILURE,
                crate::log::Model::API,
            );
            ctx.log(log).await?;
        }
    }
    Ok(())
}

async fn display_user_profile(ctx: &BotContext<'_>, msg: &ReplyHandle<'_>) -> Result<(), BotError> {
    let player = match ctx
        .get_player_from_discord_id(ctx.author().id.to_string())
        .await?
    {
        Some(player) => player,
        None => {
            ctx.components().prompt(
                msg,
                CreateEmbed::new()
                    .title("Profile Not Found")
                    .description("You have not registered your profile yet. Please run the /menu command to register your profile."), None).await?;
            let log = ctx.build_log(
                "Player not found in the database!",
                "User who runs this command does not own any profile!",
                log::State::FAILURE,
                log::Model::PLAYER,
            );
            ctx.log(log).await?;
            return Ok(());
        }
    };
    display_user_profile_helper(ctx, msg, player).await?;
    Ok(())
}

async fn display_user_profile_helper(
    ctx: &BotContext<'_>,
    msg: &ReplyHandle<'_>,
    user: Player,
) -> Result<(), BotError> {
    let tournament = ctx
        .data()
        .database
        .get_active_tournaments_from_player(&ctx.author().id)
        .await?
        .first()
        .cloned();
    let tournament_id = tournament
        .as_ref()
        .map_or_else(|| "None".to_string(), |t| t.tournament_id.to_string());

    let image = ctx
        .data()
        .apis
        .images
        .profile_image(&user, tournament_id.to_string())
        .await?;
    let reply = {
        let embed = CreateEmbed::new()
            .title("Match image")
            .author(ctx.get_author_img(&log::Model::PLAYER))
            .description("Here is some of your data")
            .color(Color::DARK_GOLD)
            .fields(vec![(
                "Tournament",
                tournament.map_or_else(|| "None".to_string(), |t| t.name.clone()),
                true,
            )]);
        CreateReply::default()
            .reply(true)
            .ephemeral(true)
            .embed(embed)
            .components(vec![])
            .attachment(CreateAttachment::bytes(image, "profile_image.png"))
    };
    ctx.send(reply).await?;
    msg.delete(*ctx).await?;
    Ok(())
}

#[poise::command(
    context_menu_command = "User Profile",
    guild_only,
    check = "is_marshal_or_higher"
)]
async fn user_profile(
    ctx: BotContext<'_>,
    user: poise::serenity_prelude::User,
) -> Result<(), BotError> {
    let msg = ctx
        .send(
            CreateReply::default()
                .ephemeral(true)
                .embed(CreateEmbed::new().title("Loading")),
        )
        .await?;
    let player = match ctx.get_player_from_discord_id(user.id.to_string()).await {
        Ok(Some(player)) => player,
        Ok(None) => {
            ctx.components().prompt(
                &msg,
                CreateEmbed::new()
                    .title("Profile Not Found")
                    .description("The user has not registered their profile yet. Please run the /menu command to register their profile."),
                None
            ).await?;
            return Ok(());
        }
        Err(e) => {
            ctx.components().prompt(
                &msg,
                CreateEmbed::new().title("Error").description(
                    "An error occurred while fetching the user profile. Please try again later.",
                ),
                None,
            )
            .await?;
            return Err(e);
        }
    };
    display_user_profile_helper(&ctx, &msg, player).await?;
    Ok(())
}

async fn deregister(ctx: &BotContext<'_>, msg: &ReplyHandle<'_>) -> Result<(), BotError> {
    let discord_id = ctx.author().id;
    let embed = CreateEmbed::new()
        .title("Deregister Profile")
        .description("Are you sure you want to deregister?")
        .color(0xFF0000);
    match ctx.components().confirmation(msg, embed).await? {
        true => {
            ctx.data().database.delete_user(&discord_id).await?;
            let log = ctx.build_log(
                "Deregistration",
                format!("User {} has deregistered their profile", ctx.author().name),
                log::State::SUCCESS,
                log::Model::PLAYER,
            );
            ctx.log(log).await?;
            ctx.components().prompt(
                msg,
                CreateEmbed::new()
                .title("Deregistration Success")
                .description("You have successfully deregistered your profile. You can re-register by running /menu again."),
        None
            ).await?;
        }
        false => {
            ctx.components().prompt(
                msg,
                CreateEmbed::new()
                .title("Deregistration (Cancelled)")
                .description("You have canceled deregistering your profile. This means you are still registered."),
        None
            ).await?;
        }
    }
    Ok(())
}

/// Removed a player from a tournament.
///
/// This is only allowed for tournaments with the status "pending".
async fn leave_tournament(ctx: &BotContext<'_>, msg: &ReplyHandle<'_>) -> Result<(), BotError> {
    let discord_id = ctx.author().id;
    let tournaments = ctx
        .data()
        .database
        .get_active_tournaments_from_player(&discord_id)
        .await?;
    if tournaments.is_empty() {
        ctx.components()
            .prompt(
                msg,
                CreateEmbed::new()
                    .title("Leaving a tournament")
                    .description("You are not in any tournament."),
                None,
            )
            .await?;
        return Ok(());
    }
    let selected_tournament_id = ctx
        .components()
        .select_options(
            msg,
            CreateEmbed::default()
                .title("Leaving a tournament")
                .description("Select the tournament you want to leave"),
            None,
            &tournaments,
        )
        .await?;
    let selected_tournament = tournaments
        .iter()
        .find(|t| t.tournament_id == selected_tournament_id.parse::<i32>().unwrap())
        .ok_or(anyhow!("The tournament with id {} was not found in the list of the player's tournaments when player tried to leave.", selected_tournament_id))?;
    let description = format!(
        r#"Confirm that you want to leave the following tournament:
Tournament name: {}"#,
        selected_tournament.name
    );
    let embed = CreateEmbed::new()
        .title("Leave Tournament")
        .description(description)
        .color(0xFF0000);
    match ctx.components().confirmation(msg, embed).await? {
        true => {
            ctx.data()
                .database
                .exit_tournament(&selected_tournament.tournament_id, &discord_id)
                .await?;
            if let Some(role_id) = selected_tournament.tournament_role_id.clone() {
                ctx.guild_id()
                    .unwrap()
                    .member(ctx, ctx.author().id)
                    .await?
                    .remove_role(ctx, RoleId::from(role_id.parse::<u64>()?))
                    .await?;
            }
            ctx.components()
                .prompt(
                    msg,
                    CreateEmbed::new()
                        .title("Leaving a tournament")
                        .description("You have successfully left the tournament."),
                    None,
                )
                .await?;
        }
        false => {
            ctx.components().prompt(
                msg,
                CreateEmbed::new()
                    .title("Leaving a tournament (Cancelled)")
                    .description("You have canceled leaving the tournament. This means you are still in the tournament."),
        None
            ).await?;
        }
    }
    Ok(())
}

/// Reads and parses the in-game battle log to determine the winner of the current match.
async fn submit(
    ctx: &BotContext<'_>,
    msg: &ReplyHandle<'_>,
    tournament: &Tournament,
    bracket: &Match,
) -> Result<(), BotError> {
    async fn filter(
        ctx: &BotContext<'_>,
        logs: &[BattleLogItem],
        game_match: &Match,
        tournament: &Tournament,
    ) -> Result<Vec<BattleLogItem>, BotError> {
        let [p1, p2] = match &game_match.match_players[..] {
            [p1, p2] => [
                ctx.get_player_from_discord_id(p1.discord_id.to_string())
                    .await?
                    .ok_or_else(|| {
                        anyhow!("Cannot find player with the Discord {}", p1.discord_id)
                    })?,
                ctx.get_player_from_discord_id(p2.discord_id.to_string())
                    .await?
                    .ok_or_else(|| {
                        anyhow!("Cannot find player with the Discord {}", p2.discord_id)
                    })?,
            ],
            _ => {
                return Err(anyhow!(
                    "Error submitting results for match {}: unable to find both players",
                    game_match.match_id
                ))
            }
        };
        let mut tags = [p1.player_tag.clone(), p2.player_tag.clone()];
        tags.sort();
        let compare_tag = |s1: &str, s2: &str| {
            s1.chars()
                .zip(s2.chars())
                .all(|(c1, c2)| c1 == c2 || (c1 == 'O' && c2 == '0') || (c1 == '0' && c2 == 'O'))
                && s1.len() == s2.len()
        };
        let filtered_logs = logs
            .iter()
            .filter(|log| {
                tournament.map.eq(&(log.event.clone().into(0).map))
                    && (log.battle.mode.eq(&tournament.mode) || log.event.mode.eq(&tournament.mode))
                    && log
                        .battle
                        .battle_type
                        .to_lowercase()
                        .eq(&BattleType::friendly.to_string().to_lowercase())
                    && {
                        let mut log_tags = [
                            log.battle.teams[0][0].tag.to_string(),
                            log.battle.teams[1][0].tag.to_string(),
                        ];
                        log_tags.sort();
                        tags.iter()
                            .zip(log_tags.iter())
                            .all(|(tag1, tag2)| compare_tag(tag1, tag2))
                    }
            })
            .cloned()
            .collect::<Vec<BattleLogItem>>();
        Ok(filtered_logs)
    }
    /// Analyse the battle logs to determine the winner of the match
    /// Returns true if the command caller wins, false if the opponent wins, and None if no conclusion can be made
    async fn analyze(tournament: &Tournament, battles: &[BattleLogItem]) -> Option<(bool, String)> {
        let mut conclusion: Option<(bool, String)> = None; //true = player 1, false = player 2, None = no conclusion
        let mut victory = 0;
        let mut defeat = 0;
        let results = battles
            .iter()
            .map(|b| b.battle.result)
            .collect::<Vec<BattleResult>>();
        for result in results {
            match result {
                BattleResult::victory => victory += 1,
                BattleResult::defeat => defeat += 1,
                _ => {}
            }
            if defeat == tournament.wins_required && victory < tournament.wins_required {
                conclusion = Some((false, format!("{}-{}", defeat, victory)));
                break;
            } else if victory >= tournament.wins_required {
                conclusion = Some((true, format!("{}-{}", victory, defeat)));
                break;
            }
        }
        conclusion
    }
    async fn handle_not_enough_matches(
        ctx: &BotContext<'_>,
        msg: &ReplyHandle<'_>,
    ) -> Result<(), BotError> {
        ctx.components().prompt(
            msg,
            CreateEmbed::new()
                .title("Insufficient Matches")
                .description("You have not played enough matches to submit. You need to play at least 3 matches to submit."),
            None,
        )
        .await?;
        let log = ctx.build_log(
            "Insufficient Matches",
            format!(
                "User {} has not played enough matches to submit",
                ctx.author().name
            ),
            crate::log::State::FAILURE,
            crate::log::Model::PLAYER,
        );
        ctx.log(log).await?;
        Ok(())
    }

    async fn save_record(
        ctx: &BotContext<'_>,
        game_match: &Match,
        battles: Vec<BattleLogItem>,
    ) -> Result<(), BotError> {
        let match_id = game_match.match_id.clone();
        let record = BattleRecord::new(ctx, match_id, battles);
        record.execute(ctx).await?;
        Ok(())
    }
    let caller = ctx.author().id;
    let current_match = match ctx
        .data()
        .database
        .get_current_match(tournament.tournament_id, &caller)
        .await?
    {
        Some(m) => m,
        None => {
            ctx.components().prompt(
                msg,
                CreateEmbed::new().title("Match Not Found").description(
                    "You are not currently in a match. Please wait for the next round to begin.",
                ),
                None,
            )
            .await?;
            return Ok(());
        }
    };

    let caller_tag = ctx
        .get_player_from_discord_id(caller.get().to_string())
        .await?
        .ok_or(CommonError::UserNotExists(caller.to_string()))?
        .player_tag;
    let raw = ctx
        .data()
        .apis
        .brawl_stars
        .get_battle_log(&caller_tag)
        .await?;
    let logs = match raw.handler(ctx, msg).await? {
        Some(logs) => logs,
        None => {
            ctx.components().prompt(
                    msg,
                    CreateEmbed::new()
                        .title("Battle Log Not Found")
                        .description("No battle logs found for your account. Please play some matches and try again."),
                    None,
                )
                .await?;
            return Ok(());
        }
    };
    ctx.components()
        .prompt(
            msg,
            CreateEmbed::new()
                .title("Analyzing results")
                .description("Hold on. I am analyzing the battle records..."),
            None,
        )
        .await?;
    let battles = filter(ctx, &logs.items, &current_match, tournament).await?;
    if battles.len() < tournament.wins_required as usize {
        return handle_not_enough_matches(ctx, msg).await;
    }
    let winner = analyze(tournament, &battles).await;
    let score = winner.clone().map(|(_, s)| s).unwrap_or("0-0".to_string());
    let target = match winner {
        None => return handle_not_enough_matches(ctx, msg).await,
        Some((true, score)) => join!(
            ctx.data()
                .database
                .set_winner(&current_match.match_id, &caller, &score),
            ctx.get_player_from_discord_id(None)
        )
        .1?
        .ok_or(anyhow!("Player not found in the database"))?,
        Some((false, score)) => {
            let opponent_id = &bracket
                .get_opponent(&ctx.author().id.to_string())?
                .to_user(ctx)
                .await?;
            join!(
                ctx.data()
                    .database
                    .set_winner(&bracket.match_id, &opponent_id.id, &score),
                ctx.get_player_from_discord_id(opponent_id.id.to_string())
            )
            .1?
            .ok_or(anyhow!("Player not found in the database"))?
        }
    };

    save_record(ctx, &current_match, battles).await?;

    let result_msg = finish_match(ctx, tournament, bracket, &target, &score).await?;

    let mut bracket_link = BracketURL::get_url();
    bracket_link.push_str(&format!(
        "/brackets/{}/{}",
        ctx.guild_id().unwrap(),
        tournament.tournament_id
    ));
    ctx.components().prompt(
        msg,
        CreateEmbed::new()
            .title("Result has been recorded successfully!")
            .description(format!(
                "Click [here]({}) to see the result\n\nCheck out your current stand in the tournament at {}",
                result_msg.link(),
                bracket_link,
            )),
        None,
    )
    .await?;
    let log = ctx.build_log(
        "Match submission",
        format!(
            "User {} has submitted their match {}",
            ctx.author().name,
            bracket.match_id
        ),
        log::State::SUCCESS,
        log::Model::PLAYER,
    );
    ctx.log(log).await?;
    Ok(())
}

/// Finishes the tournament by making an announcement and setting the tournament status
/// accordingly.
pub async fn finish_tournament(
    ctx: &BotContext<'_>,
    bracket: &Match,
    tournament: &Tournament,
    winner: &Player,
    score: &str,
) -> Result<(), BotError> {
    let tournament_id = tournament.tournament_id;
    let loser = ctx
        .data()
        .database
        .get_player_by_discord_id(&bracket.get_opponent(&winner.discord_id)?.user_id()?)
        .await?
        .ok_or(anyhow!(
            "Error forfeiting match {} for player {}: Opponent not found in the database.",
            bracket.match_id,
            ctx.author().id.to_string()
        ))?;
    let image = ctx
        .data()
        .apis
        .images
        .result_image(winner, &loser, score)
        .await?;

    let mut semi_finalists_str = "".to_string();
    if let 2.. = tournament.rounds {
        semi_finalists_str.push_str("\n\nSemi-finalists:\n");
        ctx.data()
            .database
            .get_matches_by_tournament(tournament_id, tournament.rounds - 1)
            .await?
            .into_iter()
            .for_each(|sf| {
                if let Some(winner) = sf.winner {
                    semi_finalists_str.push_str(&format!("- <@{}>\n", winner));
                }
            })
    };

    let mut quarter_finalists_str = "".to_string();
    if let 3.. = tournament.rounds {
        quarter_finalists_str.push_str("\n\nQuarter-finalists:\n");
        ctx.data()
            .database
            .get_matches_by_tournament(tournament_id, tournament.rounds - 2)
            .await?
            .into_iter()
            .for_each(|qf| {
                if let Some(winner) = qf.winner {
                    quarter_finalists_str.push_str(&format!("- <@{}>\n", winner));
                }
            })
    };

    let mut msg_str = format!(
        "Congratulations to <@{}> for winning Tournament {}",
        winner.discord_id, tournament.name
    );

    msg_str.push_str(&semi_finalists_str);
    msg_str.push_str(&quarter_finalists_str);

    let reply = {
        let embed = CreateEmbed::new()
            .title(format!("Tournament {} Finished!", tournament.name))
            .description(msg_str)
            .thumbnail(winner.icon())
            .color(Color::DARK_GREEN);
        CreateMessage::default()
            .embed(embed)
            .add_file(CreateAttachment::bytes(image, "result.png"))
    };
    tournament
        .announcement_channel(ctx)
        .await?
        .send_message(ctx, reply)
        .await?;

    ctx.data()
        .database
        .set_tournament_status(tournament_id, TournamentStatus::Inactive)
        .await?;

    if let Some(role_id) = &tournament.tournament_role_id {
        ctx.guild_id()
            .unwrap()
            .delete_role(ctx, role_id.parse::<u64>()?)
            .await?;
    }

    Ok(())
}

#[poise::command(
    context_menu_command = "Match Menu",
    guild_only,
    check = "is_marshal_or_higher"
)]
async fn view_match_context(
    ctx: BotContext<'_>,
    user: poise::serenity_prelude::User,
) -> Result<(), BotError> {
    let msg = ctx
        .send(
            CreateReply::default()
                .ephemeral(true)
                .embed(CreateEmbed::new().title("Loading")),
        )
        .await?;
    let tournament = match ctx
        .data()
        .database
        .get_active_tournaments_from_player(&user.id)
        .await?
        .first()
        .cloned()
    {
        Some(t) => t,
        None => {
            let reply = {
                let embed = CreateEmbed::new()
                    .title("Match Context")
                    .description(format!("{} is not in any tournament.", user.mention()))
                    .color(Color::RED);
                CreateReply::default()
                    .reply(true)
                    .ephemeral(true)
                    .embed(embed)
            };
            msg.edit(ctx, reply).await?;
            return Ok(());
        }
    };
    user_display_match(&ctx, &msg, tournament, false).await?;
    Ok(())
}

#[poise::command(
    slash_command,
    prefix_command,
    guild_only,
    check = "is_config_set",
    check = "is_tournament_paused"
)]
#[instrument]
async fn credit(ctx: BotContext<'_>) -> Result<(), BotError> {
    let msg = ctx
        .send(
            CreateReply::default()
                .embed(
                    CreateEmbed::new()
                        .title("Credit")
                        .description("Loading credit..."),
                )
                .reply(true)
                .ephemeral(true),
        )
        .await?;
    let description = "";

    ctx.components()
        .prompt(
            &msg,
            CreateEmbed::new().title("Credit").description(description),
            None,
        )
        .await?;
    Ok(())
}

pub async fn finish_match(
    ctx: &BotContext<'_>,
    tournament: &Tournament,
    bracket: &Match,
    winner: &Player,
    score: &str,
) -> Result<Message, BotError> {
    ctx.data()
        .database
        .set_winner(&bracket.match_id, &winner.user_id()?, score)
        .await?;

    ctx.data()
        .database
        .update_end_time(&bracket.match_id)
        .await?;

    let image = ctx
        .data()
        .apis
        .images
        .result_image(
            winner,
            &ctx.data()
                .database
                .get_player_by_discord_id(&bracket.get_opponent(&winner.discord_id)?.user_id()?)
                .await?
                .ok_or(anyhow!(
                    "Unable to find opponent of player {}",
                    winner.discord_id
                ))?,
            score,
        )
        .await?;

    let embed = CreateEmbed::new()
        .title("Match submission!")
        .description(format!(
            "Congratulations! <@{}> passes Round {}",
            winner.discord_id, tournament.current_round
        ))
        .thumbnail(winner.icon());
    let channel = tournament.announcement_channel(ctx).await?;

    let result_msg = channel
        .send_message(
            ctx.http(),
            CreateMessage::new()
                .embed(embed)
                .add_file(CreateAttachment::bytes(image, "result.png")),
        )
        .await?;
    // Final round. Announce the winner and finish the tournament
    if bracket.round()? == tournament.rounds {
        finish_tournament(ctx, bracket, tournament, winner, score).await?;
        return Ok(result_msg);
    }

    ctx.data()
        .database
        .advance_player(tournament.tournament_id, &winner.user_id()?)
        .await?;

    Ok(result_msg)
}

#[poise::command(
    slash_command,
    prefix_command,
    guild_only,
    check = "is_config_set",
    rename = "contact_marshal"
)]
pub async fn contact_marshal(ctx: BotContext<'_>) -> Result<(), BotError> {
    let comp = ctx.components();
    let msg = comp.get_msg().await?;
    let embed = CreateEmbed::new()
    .title("Contact marshals")
    .description("Please press at the button below to send a mail to marshal")
    .footer(CreateEmbedFooter::new("Only use this feature when you have an emergency. Abuse to this feature will affect your status in the event!"));
    ctx.send_to_marshal(&msg, embed).await?;
    Ok(())
}<|MERGE_RESOLUTION|>--- conflicted
+++ resolved
@@ -86,6 +86,7 @@
 /// Display the main menu to the registered user.
 #[instrument(skip(msg))]
 async fn user_display_menu(ctx: &BotContext<'_>, msg: &ReplyHandle<'_>) -> Result<(), BotError> {
+    
     info!("User {} has entered the menu home", ctx.author().name);
     let guild_id = ctx.guild_id().ok_or(NotInAGuild)?;
     ctx.mail_notification().await?;
@@ -173,7 +174,7 @@
     if let Some(interaction) = &ic.next().await {
         match interaction.data.custom_id.as_str() {
             "menu_tournaments" => {
-                interaction.acknowledge(ctx).await?;
+                interaction.defer(ctx).await?;
                 ctx.components()
                     .prompt(
                         msg,
@@ -187,15 +188,15 @@
                 return user_display_tournaments(ctx, msg).await;
             }
             "deregister" => {
-                interaction.acknowledge(ctx).await?;
+                interaction.defer(ctx).await?;
                 return deregister(ctx, msg).await;
             }
             "profile" => {
-                interaction.acknowledge(ctx).await?;
+                interaction.defer(ctx).await?;
                 return display_user_profile(ctx, msg).await;
             }
             "menu_match" => {
-                interaction.acknowledge(ctx).await?;
+                interaction.defer(ctx).await?;
                 ctx.components()
                     .prompt(
                         msg,
@@ -211,14 +212,15 @@
                     .await;
             }
             "leave_tournament" => {
-                interaction.acknowledge(ctx).await?;
+                interaction.defer(ctx).await?;
                 return leave_tournament(ctx, msg).await;
+                
             }
             "mail" => {
-                interaction.acknowledge(ctx).await?;
-                if ctx.inbox(msg).await.is_err() {
-                    msg.delete(*ctx).await?;
-                }
+                info!("User {} is viewing their mail", ctx.author().name);
+                interaction.defer(ctx).await?;
+                ctx.inbox(msg).await?;
+                
             }
             _ => {}
         }
@@ -412,7 +414,7 @@
     if let Some(interaction) = &ic.next().await {
         match interaction.data.custom_id.as_str() {
             "match_menu_ready" => {
-                interaction.acknowledge(ctx).await?;
+                interaction.defer(ctx).await?;
                 ctx.components().prompt(
                 msg,
                 CreateEmbed::new()
@@ -456,7 +458,7 @@
                     .await?;
             }
             "mail" => {
-                interaction.acknowledge(ctx).await?;
+                interaction.defer(ctx).await?;
                 let embed = CreateEmbed::new().title("Send a mail to your opponent")
                     .description("You can send a mail to your opponent to discuss the match details. Press continue to do it.")
                     .color(Color::BLUE);
@@ -465,15 +467,16 @@
                     embed,
                     p2.user(ctx).await?.id,
                     current_match.clone().match_id.clone(),
+                    false,
                 )
                 .await?;
             }
             "match_menu_forfeit" => {
-                interaction.acknowledge(ctx).await?;
+                interaction.defer(ctx).await?;
                 user_forfeit(ctx, msg, &tournament, &current_match).await?;
             }
             "submit" => {
-                interaction.acknowledge(ctx).await?;
+                interaction.defer(ctx).await?;
                 return submit(ctx, msg, &tournament, &current_match).await;
             }
             _ => {}
@@ -734,7 +737,10 @@
             "player_profile_registration" => {
                 let embed = CreateEmbed::new()
                 .title("Profile Registration")
-                .description("Next step: fill your in-game player tag (without the #) in the modal by pressing **Continue**. The following tutorial would help you find your player tag (wait patiently for the gif to load)")
+                .description(r#"Please follow the instructions below to register your in-game profile.
+1) Obtain your in-game player tag using the below image as a guide.
+2) Press the Continue button once you have the tag ready.
+3) On the next screen, write your tag and press Done."#)
                 .image("https://i.imgur.com/bejTDlO.gif")
                 .color(0x0000FF);
                 let mut player_tag = ctx
@@ -804,14 +810,6 @@
         .await?;
     match api_result {
         APIResult::Ok(player) => {
-<<<<<<< HEAD
-            if player.tag != user.player_tag{
-                let embed = CreateEmbed::default()
-                    .title("Something went wrong!")
-                    .description("Please try again later!");
-                ctx.components().prompt(msg, embed, None).await?;
-                return Ok(())
-=======
             // There's a bug where where async calls to the BS API might lead to mismatching player
             // tags, this block deals with that.
             if player.tag != user.player_tag {
@@ -830,7 +828,6 @@
                     user.player_tag,
                     player.tag
                 ));
->>>>>>> 1bdd54fa
             }
             let embed = {
                 CreateEmbed::new()
@@ -1155,6 +1152,17 @@
                     None,
                 )
                 .await?;
+            let log = ctx.build_log(
+                "Tournament leave",
+                format!(
+                    "User {} has left tournament {}",
+                    ctx.author().name,
+                    selected_tournament.name
+                ),
+                log::State::SUCCESS,
+                log::Model::TOURNAMENT,
+            );
+            ctx.log(log).await?;
         }
         false => {
             ctx.components().prompt(
