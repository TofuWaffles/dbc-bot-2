use crate::api::official_brawl_stars::MapEvent;
use crate::api::{images::ImagesAPI, official_brawl_stars::BattleLogItem};
use crate::commands::checks::is_tournament_paused;
use crate::database::models::Tournament;
use crate::database::models::{
    BattleRecord, BattleResult, BattleType, Match, Player, TournamentStatus,
};
use crate::database::{ConfigDatabase, MatchDatabase, TournamentDatabase, UserDatabase};
use crate::log::{self, Log};
use crate::mail::MailBotCtx;
use crate::utils::discord::{modal, select_options};
use crate::utils::error::CommonError::*;
use crate::utils::shorthand::BotContextExt;
use crate::{api::APIResult, commands::checks::is_config_set};
use crate::{BotContext, BotData, BotError};
use anyhow::anyhow;
use futures::Stream;
use poise::serenity_prelude::{futures::StreamExt, *};
use poise::{CreateReply, Modal, ReplyHandle};
use prettytable::{row, Table};
use serde_json::json;
use tokio::join;
use tracing::{info, instrument};

use super::CommandsContainer;

/// CommandsContainer for the User commands
pub struct UserCommands;

impl CommandsContainer for UserCommands {
    type Data = BotData;
    type Error = BotError;

    fn get_all() -> Vec<poise::Command<Self::Data, Self::Error>> {
        vec![menu(), credit()]
    }
}

/// All-in-one command for all your tournament needs.
#[poise::command(
    slash_command,
    prefix_command,
    guild_only,
    check = "is_config_set",
    check = "is_tournament_paused"
)]
#[instrument]
async fn menu(ctx: BotContext<'_>) -> Result<(), BotError> {
    // info!("User {} has entered the menu", ctx.author().name);
    ctx.defer_ephemeral().await?;
    let user = ctx
        .get_player_from_discord_id(ctx.author().id.to_string())
        .await?;
    let embed = CreateEmbed::new()
        .title("Menu")
        .description("Please wait while we load the menu.")
        .color(0x0000FF);
    let msg = ctx
        .send(CreateReply::default().embed(embed).ephemeral(true))
        .await?;
    let interaction_collector = ctx.create_interaction_collector(&msg).await?;

    if let Some(user) = user {
        if !user.deleted {
            return user_display_menu(&ctx, &msg).await;
        }
    }

    ctx.prompt(
        &msg,
        CreateEmbed::new()
            .title("Registration Page Menu")
            .description("Loading registration page...")
            .color(Color::BLUE),
        None,
    )
    .await?;
    return user_display_registration(&ctx, &msg, interaction_collector).await;
}

/// Display the main menu to the registered user.
#[instrument(skip(msg))]
async fn user_display_menu(ctx: &BotContext<'_>, msg: &ReplyHandle<'_>) -> Result<(), BotError> {
    info!("User {} has entered the menu home", ctx.author().name);
    let guild_id = ctx.guild_id().ok_or(NotInAGuild)?;
    ctx.mail_notification().await?;
    let mut player_active_tournaments = ctx
        .data()
        .database
        .get_player_active_tournaments(&guild_id, &ctx.author().id)
        .await?;

    if player_active_tournaments.is_empty() {
        let buttons = vec![
            CreateButton::new("menu_tournaments")
                .label("Tournaments")
                .style(ButtonStyle::Primary),
            CreateButton::new("profile")
                .label("Profile")
                .style(ButtonStyle::Primary),
            CreateButton::new("deregister")
                .label("Deregister")
                .style(ButtonStyle::Danger),
            CreateButton::new("mail")
                .label("Mail")
                .emoji(ReactionType::Unicode("📧".to_string()))
                .style(ButtonStyle::Primary),
        ];
        ctx.prompt(
            msg,
            CreateEmbed::new().title("Main Menu").description("Welcome to the menu! You have not joined a tournament yet. Click on the Tournaments button to join one now!").color(Color::BLUE),
            buttons
        ).await?;
    } else if player_active_tournaments.len() == 1 {
        let embed = CreateEmbed::new()
            .title("Main Menu")
            .description("You're already in a tournament. Good luck!")
            .fields(vec![
                (
                    "Tournament Name",
                    player_active_tournaments[0].name.to_owned(),
                    false,
                ),
                (
                    "Tournament ID",
                    player_active_tournaments[0].tournament_id.to_string(),
                    false,
                ),
                (
                    "Status",
                    format!("{}", player_active_tournaments[0].status),
                    false,
                ),
                (
                    "Created At",
                    format!("<t:{}>", player_active_tournaments[0].created_at),
                    false,
                ),
            ]);
        let buttons = vec![
            CreateButton::new("menu_match")
                .label("View Match")
                .style(ButtonStyle::Primary),
            CreateButton::new("profile")
                .label("Profile")
                .style(ButtonStyle::Primary),
            CreateButton::new("submit")
                .label("Submit")
                .style(ButtonStyle::Primary),
            CreateButton::new("mail")
                .label("Mail")
                .emoji(ReactionType::Unicode("📧".to_string()))
                .style(ButtonStyle::Primary),
        ];
        ctx.prompt(msg, embed, buttons).await?;
    } else {
        return Err(anyhow!(
            "User {} with ID {} has enetered more than one active tournament",
            ctx.author().name,
            ctx.author().id,
        ));
    }
    let mut ic = ctx.create_interaction_collector(msg).await?;
    if let Some(interaction) = &ic.next().await {
        match interaction.data.custom_id.as_str() {
            "menu_tournaments" => {
                interaction.defer(ctx.http()).await?;
                ctx.prompt(
                    msg,
                    CreateEmbed::new()
                        .title("Tournaments")
                        .description("Loading tournaments...")
                        .color(Color::BLUE),
                    None,
                )
                .await?;
                return user_display_tournaments(ctx, msg).await;
            }
            "deregister" => {
                interaction.defer(ctx.http()).await?;
                return deregister(ctx, msg).await;
            }
            "profile" => {
                interaction.defer(ctx.http()).await?;
                return display_user_profile(ctx, msg).await;
            }
            "menu_match" => {
                interaction.defer(ctx.http()).await?;
                ctx.prompt(
                    msg,
                    CreateEmbed::new()
                        .title("Match Information")
                        .description("Loading your match...")
                        .color(Color::BLUE),
                    None,
                )
                .await?;

                return user_display_match(ctx, msg, player_active_tournaments.remove(0)).await;
            }
            "leave_tournament" => {
                interaction.defer(ctx.http()).await?;
                return leave_tournament(ctx, msg).await;
            }
            "submit" => {
                interaction.defer(ctx.http()).await?;
                let game_match = ctx
                    .data()
                    .database
                    .get_match_by_player(
                        player_active_tournaments[0].tournament_id,
                        &ctx.author().id,
                    )
                    .await?;
                return submit(
                    ctx,
                    msg,
                    &player_active_tournaments[0],
                    &game_match.unwrap(),
                )
                .await;
            }
            "mail" => {
                interaction.defer(ctx.http()).await?;
                if ctx.inbox(msg).await.is_err() {
                    msg.delete(*ctx).await?;
                }
            }
            _ => {}
        }
    }

    Ok(())
}

/// Display match information to the user.
#[instrument(skip(msg))]
async fn user_display_match(
    ctx: &BotContext<'_>,
    msg: &ReplyHandle<'_>,
    tournament: Tournament,
) -> Result<(), BotError> {
    info!("User {} is viewing their current match", ctx.author().name);

    let current_match = match ctx
        .data()
        .database
        .get_current_match(&ctx.author().id)
        .await?
    {
        Some(m) => m,
        None => {
            ctx.prompt(
                msg,
                CreateEmbed::new().title("Match Not Found").description(
                    "You are not currently in a match. Please wait for the next round to begin.",
                ),
                None,
            )
            .await?;
            return Ok(());
        }
    };

    if !current_match.is_not_bye() {
        // Automatically advance the player to the next round if the opponent is a dummy
        // (a bye round)
        ctx.data()
            .database
            .set_winner(
                &current_match.match_id,
                &current_match
                    .match_players
                    .first()
                    .ok_or(anyhow!(
                        "Error displaying a bye round to user: No player found in match {}",
                        &current_match.match_id
                    ))?
                    .to_user(ctx)
                    .await?
                    .id,
                "bye",
            )
            .await?;
        ctx.prompt(msg,
            CreateEmbed::new().title("Match Information.")
            .description(
                "You have no opponents for the current round. See you in the next round, partner!",
            )
            .fields(vec![
                ("Tournament", &tournament.name, true),
                ("Match ID", &current_match.match_id, true),
                ("Round", &current_match.round()?.to_string(), true),
            ])
            , None).await?;

        return Ok(());
    }

    let player = current_match.get_player(&ctx.author().id.to_string())?;
    let discord_id = ctx.author().id;
    ctx.data().database.get_current_match(&discord_id).await?;
    let p1 = ctx
        .get_player_from_discord_id(None)
        .await?
        .ok_or(anyhow!("Player 1 is not found in the database"))?;
    let opp = current_match.get_opponent(&ctx.author().id.to_string())?;
    let p2 = ctx
        .get_player_from_discord_id(opp.discord_id.clone())
        .await?
        .ok_or(anyhow!("Player 2 is not found in the database"))?;

    let reply = {
        let image = ctx.data().apis.images.match_image(&p1, &p2).await?;
        let embed = {
            CreateEmbed::new()
                .title("Match Information.")
                .description(
                    "Here is all the information for your current match. May the best brawler win!",
                )
                .fields(vec![
                    ("Tournament", tournament.name.clone(), true),
                    ("Match ID", current_match.match_id.to_owned(), true),
                    ("Round", current_match.round()?.to_string(), true),
                    ("Game Mode", format!("{}", tournament.mode), true),
                    ("Map", tournament.map.name, true),
                    ("Wins required", tournament.wins_required.to_string(), true),
                    (
                        "Player 1",
                        current_match
                            .match_players
                            .first()
                            .ok_or(anyhow!(
                                "Error displaying player 1 for match {}: no player found",
                                current_match.match_id
                            ))?
                            .to_user(ctx)
                            .await?
                            .mention()
                            .to_string(),
                        false,
                    ),
                    (
                        "Player 2",
                        current_match
                            .match_players
                            .get(1)
                            .ok_or(anyhow!(
                                "Error displaying player 2 for match {}: no player found",
                                current_match.match_id
                            ))?
                            .to_user(ctx)
                            .await?
                            .mention()
                            .to_string(),
                        false,
                    ),
                ])
        };
        let buttons = {
            let mut buttons = vec![];
            buttons.push(
                CreateButton::new("mail")
                    .label("Mail")
                    .emoji(ReactionType::Unicode("📧".to_string()))
                    .style(ButtonStyle::Primary),
            );
            if !player.ready {
                buttons.push(
                    CreateButton::new("match_menu_ready")
                        .label("Ready")
                        .style(ButtonStyle::Success),
                );
            }
            if current_match.winner(ctx).await?.is_none() {
                buttons.push(
                    CreateButton::new("match_menu_forfeit")
                        .label("Forfeit")
                        .style(ButtonStyle::Danger),
                );
            }
            buttons
        };
        CreateReply::default()
            .attachment(CreateAttachment::bytes(image, "Match.png"))
            .embed(embed)
            .components(vec![CreateActionRow::Buttons(buttons)])
    };
    msg.edit(*ctx, reply).await?;
    let mut ic = ctx.create_interaction_collector(msg).await?;
    if let Some(interaction) = &ic.next().await {
        match interaction.data.custom_id.as_str() {
            "match_menu_ready" => {
                interaction.defer(ctx.http()).await?;
                ctx.prompt(
                msg,
                CreateEmbed::new()
                    .title("Ready Confirmation")
                    .description("You have set yourself to ready. A notification has been sent to your opponent to let them know.\n\nBe sure to play your matches and hit the \"Submit\" button when you're done.")
                    .color(Color::DARK_GREEN),
                None,
            ).await?;

                let player = ctx.author();
                let opponent = current_match.get_opponent(player.id.to_string().as_str())?;
                let opponent_user = opponent.to_user(ctx).await?;

                ctx.data()
                    .database
                    .set_ready(&current_match.match_id.clone(), &player.id)
                    .await?;

                let notification_message = if opponent.ready {
                    format!(
                        r#"{}-{}.\n\nBoth players are ready to battle. Please complete your matches and press the "Submit" button once you're finished. Good luck to both of you!"#,
                        player.mention(),
                        opponent_user.mention()
                    )
                } else {
                    format!(
<<<<<<< HEAD
                        r#"Hey {}, your opponent {} is ready for battle. Let us know when you're ready by clicking the ready button in the menu (type /menu to open the menu). See you on the battlefield!"#,
                        opponent.to_user(ctx).await?.mention(),
=======
                        r#"
                        <@{}>.

                        Your opponent {} is ready for battle. Let us know when you're ready by clicking the ready button in the menu (type /menu to open the menu). See you on the battlefield!
                        "#,
                        opponent.discord_id,
>>>>>>> 0b113678
                        player.mention()
                    )
                };

                let notification_channel =
                    ChannelId::new(tournament.notification_channel_id.parse()?);
                notification_channel
                    .send_message(ctx, CreateMessage::default().content(notification_message))
                    .await?;
            }
            "mail" => {
                interaction.defer(ctx.http()).await?;
                ctx.compose(
                    msg,
                    p2.user(ctx).await?.id,
                    current_match.clone().match_id.clone(),
                )
                .await?;
            }
            "match_menu_forfeit" => {
                interaction.defer(ctx.http()).await?;
                user_forfeit(ctx, msg, current_match).await?;
            }
            _ => {}
        }
    }
    Ok(())
}

#[instrument(skip(msg))]
async fn user_forfeit(
    ctx: &BotContext<'_>,
    msg: &ReplyHandle<'_>,
    bracket: Match,
) -> Result<(), BotError> {
    let forfeit = ctx.confirmation(msg, CreateEmbed::new()
                     .title("⚠️Forfeit Match⚠️")
                     .description("Warning: Forfeiting the match means that you will drop out of the tournament and your opponent will automatically win. This action is NOT reversable.\n\nAre you sure you want to continue?"))
                    .await?;

    if forfeit {
        let opponent = bracket.get_opponent(&ctx.author().id.to_string())?;
        ctx.data()
            .database
            .set_winner(
                &bracket.match_id,
                &opponent.to_user(ctx).await?.id,
                &bracket.score,
            )
            .await?;
        msg.edit(
            *ctx,
            CreateReply::default()
                .content("You've successfully forfeited the match. Hope to see you in the next tournament, partner!")
                .ephemeral(true),
        )
        .await?;
    } else {
        msg.edit(
            *ctx,
            CreateReply::default()
                .content("Cancelled forfeiting the match.")
                .ephemeral(true),
        )
        .await?;
    }

    return Ok(());
}

/// Display all active (and not started) tournaments to the user who has not yet joined a
/// tournament.
#[instrument(skip(msg))]
async fn user_display_tournaments(
    ctx: &BotContext<'_>,
    msg: &ReplyHandle<'_>,
) -> Result<(), BotError> {
    info!(
        "User {} has entered the tournaments menu",
        ctx.author().name
    );
    let guild_id = ctx.guild_id().ok_or(NotInAGuild)?;
    let tournaments: Vec<Tournament> = ctx
        .data()
        .database
        .get_active_tournaments(&guild_id)
        .await?
        .into_iter()
        .filter(|tournament| tournament.is_pending())
        .collect();

    let mut table = Table::new();
    table.set_titles(row!["No.", "Name", "Status"]);
    for (i, tournament) in tournaments.iter().enumerate() {
        // Add 1 to the loop iteration so that the user-facing tournament numbers start at 1
        // instead of 0
        table.add_row(row![
            i + 1,
            &tournament.name,
            &tournament.status.to_string()
        ]);
    }

    let selected_tournament = if !tournaments.is_empty() {
        loop {
            let selected = select_options(
                ctx,
                msg,
                CreateEmbed::default()
                    .title("Tournament Enrollment")
                    .description(
                        "Here are all the active tournaments in this server.\n\nTo join a tournament, click the button with the number corresponding to the one you wish to join.",
                    ),
                    None,
               &tournaments
            ).await?;
            let name = tournaments
                .iter()
                .find(|t| t.tournament_id == selected.parse::<i32>().unwrap())
                .unwrap()
                .name
                .clone();
            let description = format!(
                r#"Please confirm that you want to participate in the following tournament
{}"#,
                name
            );
            let embed = CreateEmbed::new()
                .title("Tournament Enrollment")
                .description(description);
            if ctx.confirmation(msg, embed).await? {
                break selected;
            }
        }
    } else {
        let announcement_channel_id = ctx
            .data()
            .database
            .get_config(&guild_id)
            .await?
            .unwrap()
            .announcement_channel_id;
        ctx.prompt(
            msg,
            CreateEmbed::new()
                .title("Tournament Enrollment")
                .description(format!("There are no tournaments currently available. Be sure to check out <#{}> for any new tournaments on the horizon!", announcement_channel_id))
                .color(Color::RED),
           None
        ).await?;
        return Ok(());
    };
    match ctx
        .data()
        .database
        .enter_tournament(selected_tournament.parse::<i32>()?, &ctx.author().id)
        .await
    {
        Ok(_) => {
            ctx.log(
                "Tournament enrollment success",
                format!(
                    "User {} has joined tournament {}",
                    ctx.author().name,
                    selected_tournament
                ),
                log::State::SUCCESS,
                log::Model::TOURNAMENT,
            )
            .await?;
            ctx.prompt(
                msg,
                CreateEmbed::new()
                    .title("Tournament Enrollment")
                    .description("You have successfully joined the tournament! Good luck!")
                    .color(Color::DARK_GREEN),
                None,
            )
            .await?;
        }
        Err(e) => {
            ctx.log(
                "Tournament enrollment failure",
                format!(
                    "User {} failed to join tournament {}\n Error detail: {}",
                    ctx.author().name,
                    selected_tournament,
                    e
                ),
                log::State::FAILURE,
                log::Model::TOURNAMENT,
            )
            .await?;
            ctx.prompt(
                msg,
                CreateEmbed::new()
                    .title("Tournament Enrollment")
                    .description("You have already joined this tournament. Please wait for the tournament to start.")
                    .color(Color::RED),
                None,
            )
            .await?;
        }
    }
    Ok(())
}

/// Registers the user's in-game profile with the bot.
#[instrument(skip(msg, interaction_collector))]
async fn user_display_registration(
    ctx: &BotContext<'_>,
    msg: &ReplyHandle<'_>,
    mut interaction_collector: impl Stream<Item = ComponentInteraction> + Unpin,
) -> Result<(), BotError> {
    let mut user = Player::default();
    let buttons = vec![CreateButton::new("player_profile_registration")
        .label("Register")
        .style(ButtonStyle::Primary)];
    ctx.prompt(
        msg,
        CreateEmbed::new()
            .title("Registration Page")
            .description("Welcome to the registration page! Please click the button below to register your in-game profile.")
            .color(Color::BLUE),
        buttons
    ).await?;
    #[derive(Debug, Modal)]
    #[name = "Profile Registration"]
    struct ProfileRegistrationModal {
        #[name = "Player Tag"]
        #[placeholder = "Your in-game player tag (without #)"]
        #[min_length = 4]
        #[max_length = 10]
        player_tag: String,
    }

    if let Some(interaction) = interaction_collector.next().await {
        interaction
            .create_response(ctx, CreateInteractionResponse::Acknowledge)
            .await?;
        match interaction.data.custom_id.as_str() {
            "player_profile_registration" => {
                let embed = CreateEmbed::new()
                .title("Profile Registration")
                .description("Please enter your in-game player tag (without the #) The tutorial below would help you find your player tag (wait patiently for the gif to load)")
                .image("https://i.imgur.com/bejTDlO.gif")
                .color(0x0000FF);
                let mut player_tag = modal::<ProfileRegistrationModal>(ctx, msg, embed)
                    .await?
                    .player_tag
                    .to_uppercase();
                if player_tag.starts_with('#') {
                    player_tag.remove(0);
                }
                user.player_tag = player_tag;
            }
            _ => {
                return Err(anyhow!(
                    "Unknown interaction from player registration.\n\nUser: {}",
                    ctx.author()
                ))
            }
        }
    }

    let user_id = ctx.author().id.to_string();
    if ctx.get_player_from_tag(&user.player_tag).await?.is_some() {
        ctx.prompt(
        msg,
        CreateEmbed::new()
            .title("Registration Error")
            .description("This game account is currently registered with another user. Please register with another game account.")
            .color(Color::RED),
      None).await?;
        ctx.log(
            "Attempted registration failure",
            format!("{} is attempted to be registered!", user.player_tag),
            crate::log::State::FAILURE,
            crate::log::Model::PLAYER,
        )
        .await?;
        return Ok(());
    }

    ctx.prompt(
        msg,
        CreateEmbed::new()
            .title("Profile Registration")
            .description("Please wait while we fetch your game account details.")
            .color(Color::BLUE),
        None,
    )
    .await?;
    let api_result = ctx
        .data()
        .apis
        .brawl_stars
        .get_player(&user.player_tag)
        .await?;
    match api_result {
        APIResult::Ok(player) => {
            let embed = {
                CreateEmbed::new()
                    .title(format!("**{} ({})**", player.name, player.tag))
                    .description("**Please confirm that this is your profile**")
                    .thumbnail(player.icon())
                    .fields(vec![
                        ("Trophies", player.trophies.to_string(), true),
                        (
                            "Highest Trophies",
                            player.highest_trophies.to_string(),
                            true,
                        ),
                        (
                            "3v3 Victories",
                            player.three_vs_three_victories.to_string(),
                            true,
                        ),
                        ("Solo Victories", player.solo_victories.to_string(), true),
                        ("Duo Victories", player.duo_victories.to_string(), true),
                        ("Club", player.club.unwrap_or_default().name, true),
                    ])
                    .timestamp(ctx.created_at())
                    .color(0x0000FF)
            };
            match ctx.confirmation(msg, embed).await? {
                true => {
                    user.brawlers = json!(player.brawlers);
                    user.player_name = player.name.clone();
                    user.icon = player.icon.id;
                    user.trophies = player.trophies;
                    user.discord_name = ctx.author().name.clone();
                    user.discord_id = user_id.clone();
                    ctx.data().database.create_user(&user).await?;
                    ctx.prompt(msg,
                            CreateEmbed::new()
                                .title("Registration Success!")
                                .description("Your profile has been successfully registered! Please run this command again to access Player menu!"),
                            None).await?;
                    ctx.log(
                        "Registration success!",
                        format!("Tag {} registered!", user.player_tag),
                        crate::log::State::SUCCESS,
                        crate::log::Model::PLAYER,
                    )
                    .await?;
                }
                false => {
                    ctx.prompt(
                        msg,
                        CreateEmbed::new()
                            .title("Registration Cancelled")
                            .description("You have cancelled the registration process. Please run this command again to register your profile.")
                            .color(Color::RED),
                        None
                    ).await?;
                }
            }
        }
        APIResult::NotFound => {
            ctx.prompt(
                msg,
                CreateEmbed::new()
                    .title("Player Not Found")
                    .description("The player tag you entered was not found. Please try again."),
                None,
            )
            .await?;
            ctx.log(
                "Player",
                format!("Player tag {} not found", user.player_tag),
                crate::log::State::FAILURE,
                crate::log::Model::PLAYER,
            )
            .await?;
        }
        APIResult::Maintenance => {
            ctx.prompt(
                msg,
                CreateEmbed::new()
                    .title("Maintenance")
                    .description("The Brawl Stars API is currently undergoing maintenance. Please try again later."),
               None,
            )
            .await?;
            ctx.log(
                "API",
                "Brawl Stars API is currently undergoing maintenance",
                crate::log::State::FAILURE,
                crate::log::Model::API,
            )
            .await?;
        }
    }
    Ok(())
}

async fn display_user_profile(ctx: &BotContext<'_>, msg: &ReplyHandle<'_>) -> Result<(), BotError> {
    let player = match ctx
        .get_player_from_discord_id(ctx.author().id.to_string())
        .await?
    {
        Some(player) => player,
        None => {
            ctx.prompt(
                msg,
                CreateEmbed::new()
                    .title("Profile Not Found")
                    .description("You have not registered your profile yet. Please run the /menu command to register your profile."), None).await?;
            ctx.log(
                "Player not found in the database!",
                "User who runs this command does not own any profile!",
                log::State::FAILURE,
                log::Model::PLAYER,
            )
            .await?;
            return Ok(());
        }
    };
    display_user_profile_helper(ctx, msg, player).await?;
    Ok(())
}

async fn display_user_profile_helper(
    ctx: &BotContext<'_>,
    msg: &ReplyHandle<'_>,
    user: Player,
) -> Result<(), BotError> {
    let tournament = ctx
        .data()
        .database
        .get_active_tournaments_from_player(&ctx.author().id)
        .await?
        .first()
        .cloned();
    let tournament_id = tournament
        .as_ref()
        .map_or_else(|| "None".to_string(), |t| t.tournament_id.to_string());
    let image_api = ImagesAPI::new();
    let image = image_api
        .profile_image(&user, tournament_id.to_string())
        .await?;
    let reply = {
        let embed = CreateEmbed::new()
            .title("Match image")
            .author(ctx.get_author_img(&log::Model::PLAYER))
            .description("Here is some of your data")
            .color(Color::DARK_GOLD)
            .fields(vec![(
                "Tournament",
                tournament.map_or_else(|| "None".to_string(), |t| t.name.clone()),
                true,
            )]);
        CreateReply::default()
            .reply(true)
            .embed(embed)
            .attachment(CreateAttachment::bytes(image, "profile_image.png"))
    };
    msg.edit(*ctx, reply).await?;
    Ok(())
}

#[poise::command(context_menu_command = "User Profile")]
async fn user_profile(
    ctx: BotContext<'_>,
    user: poise::serenity_prelude::User,
) -> Result<(), BotError> {
    let msg = ctx
        .send(
            CreateReply::default()
                .ephemeral(true)
                .embed(CreateEmbed::new().title("Loading")),
        )
        .await?;
    let player = match ctx.get_player_from_discord_id(user.id.to_string()).await {
        Ok(Some(player)) => player,
        Ok(None) => {
            ctx.prompt(
                &msg,
                CreateEmbed::new()
                    .title("Profile Not Found")
                    .description("The user has not registered their profile yet. Please run the /menu command to register their profile."),
                None
            ).await?;
            return Ok(());
        }
        Err(e) => {
            ctx.prompt(
                &msg,
                CreateEmbed::new().title("Error").description(
                    "An error occurred while fetching the user profile. Please try again later.",
                ),
                None,
            )
            .await?;
            return Err(e);
        }
    };
    display_user_profile_helper(&ctx, &msg, player).await?;
    Ok(())
}

async fn deregister(ctx: &BotContext<'_>, msg: &ReplyHandle<'_>) -> Result<(), BotError> {
    let discord_id = ctx.author().id;
    let embed = CreateEmbed::new()
        .title("Deregister Profile")
        .description("Are you sure you want to deregister?")
        .color(0xFF0000);
    match ctx.confirmation(msg, embed).await? {
        true => {
            ctx.data().database.delete_user(&discord_id).await?;
            ctx.log(
                "Deregistration",
                format!("User {} has deregistered their profile", ctx.author().name),
                log::State::SUCCESS,
                log::Model::PLAYER,
            )
            .await?;
        }
        false => {
            ctx.prompt(
                msg,
                CreateEmbed::new()
                .title("Deregistration (Cancelled)")
                .description("You have canceled deregistering your profile. This means you are still registered."),
        None
            ).await?;
        }
    }
    Ok(())
}

async fn leave_tournament(ctx: &BotContext<'_>, msg: &ReplyHandle<'_>) -> Result<(), BotError> {
    let discord_id = ctx.author().id;
    let tournaments = ctx
        .data()
        .database
        .get_active_tournaments_from_player(&discord_id)
        .await?;
    if tournaments.is_empty() {
        ctx.prompt(
            msg,
            CreateEmbed::new()
                .title("Leaving a tournament")
                .description("You are not in any tournament."),
            None,
        )
        .await?;
        return Ok(());
    }
    let selected_tournament_id = select_options(
        ctx,
        msg,
        CreateEmbed::default()
            .title("Leaving a tournament")
            .description("Select the tournament you want to leave"),
        None,
        &tournaments,
    )
    .await?;
    let selected_tournament = tournaments
        .iter()
        .find(|t| t.tournament_id == selected_tournament_id.parse::<i32>().unwrap())
        .unwrap();
    let description = format!(
        r#"Confirm that you want to leave the following tournament:
Tournament name: {}"#,
        selected_tournament.name
    );
    let embed = CreateEmbed::new()
        .title("Leave Tournament")
        .description(description)
        .color(0xFF0000);
    match ctx.confirmation(msg, embed).await? {
        true => {
            ctx.data()
                .database
                .exit_tournament(&selected_tournament.tournament_id, &discord_id)
                .await?;
            ctx.prompt(
                msg,
                CreateEmbed::new()
                    .title("Leaving a tournament")
                    .description("You have successfully left the tournament."),
                None,
            )
            .await?;
        }
        false => {
            ctx.prompt(
                msg,
                CreateEmbed::new()
                    .title("Leaving a tournament (Cancelled)")
                    .description("You have canceled leaving the tournament. This means you are still in the tournament."),
        None
            ).await?;
        }
    }
    Ok(())
}

async fn submit(
    ctx: &BotContext<'_>,
    msg: &ReplyHandle<'_>,
    tournament: &Tournament,
    bracket: &Match,
) -> Result<(), BotError> {
    async fn filter(
        ctx: &BotContext<'_>,
        logs: Vec<BattleLogItem>,
        game_match: &Match,
        tournament: &Tournament,
    ) -> Result<Vec<BattleLogItem>, BotError> {
        let [p1, p2] = match &game_match.match_players[..] {
            [p1, p2] => [
                ctx.get_player_from_discord_id(p1.discord_id.to_string())
                    .await?
                    .ok_or_else(|| {
                        anyhow!("Cannot find player with the Discord {}", p1.discord_id)
                    })?,
                ctx.get_player_from_discord_id(p2.discord_id.to_string())
                    .await?
                    .ok_or_else(|| {
                        anyhow!("Cannot find player with the Discord {}", p2.discord_id)
                    })?,
            ],
            _ => {
                return Err(anyhow!(
                    "Error submitting results for match {}: unable to find both players",
                    game_match.match_id
                ))
            }
        };
        let mut tags = vec![p1.player_tag.clone(), p2.player_tag.clone()];
        tags.sort();
        let compare_tag = |s1: &str, s2: &str| {
            s1.chars()
                .zip(s2.chars())
                .all(|(c1, c2)| c1 == c2 || (c1 == 'O' && c2 == '0') || (c1 == '0' && c2 == 'O'))
                && s1.len() == s2.len()
        };
        let filtered_logs = logs
            .iter()
            .filter(|log| {
                tournament.map.eq(&(log.event.clone().into(0).map))
                    && (log.battle.mode.eq(&tournament.mode) || log.event.mode.eq(&tournament.mode))
                    && log
                        .battle
                        .battle_type
                        .to_lowercase()
                        .eq(&BattleType::friendly.to_string().to_lowercase())
                    && {
                        let mut log_tags = vec![
                            format!("{}", &log.battle.teams[0][0].tag),
                            format!("{}", &log.battle.teams[1][0].tag),
                        ];
                        log_tags.sort();
                        tags.iter()
                            .zip(log_tags.iter())
                            .all(|(tag1, tag2)| compare_tag(tag1, tag2))
                    }
            })
            .cloned()
            .collect::<Vec<BattleLogItem>>();
        Ok(filtered_logs)
    }
    /// Analyse the battle logs to determine the winner of the match
    /// Returns true if the command caller wins, false if the opponent wins, and None if no conclusion can be made
    async fn analyze(tournament: &Tournament, battles: &[BattleLogItem]) -> Option<(bool, String)> {
        let mut conclusion: Option<(bool, String)> = None; //true = player 1, false = player 2, None = no conclusion
        let mut victory = 0;
        let mut defeat = 0;
        let results = battles
            .iter()
            .map(|b| b.battle.result)
            .collect::<Vec<BattleResult>>();
        for result in results {
            match result {
                BattleResult::victory => victory += 1,
                BattleResult::defeat => defeat += 1,
                _ => {}
            }
            if defeat == tournament.wins_required && victory < tournament.wins_required {
                conclusion = Some((false, format!("{}-{}", defeat, victory)));
                break;
            } else if victory >= tournament.wins_required {
                conclusion = Some((true, format!("{}-{}", victory, defeat)));
                break;
            }
        }
        conclusion
    }
    async fn handle_not_enough_matches(
        ctx: &BotContext<'_>,
        msg: &ReplyHandle<'_>,
    ) -> Result<(), BotError> {
        ctx.prompt(
            msg,
            CreateEmbed::new()
                .title("Insufficient Matches")
                .description("You have not played enough matches to submit. You need to play at least 3 matches to submit."),
            None,
        )
        .await?;
        ctx.log(
            "Insufficient Matches",
            format!(
                "User {} has not played enough matches to submit",
                ctx.author().name
            ),
            crate::log::State::FAILURE,
            crate::log::Model::PLAYER,
        )
        .await?;
        Ok(())
    }

    async fn save_record(
        ctx: &BotContext<'_>,
        game_match: &Match,
        battles: Vec<BattleLogItem>,
    ) -> Result<(), BotError> {
        let match_id = game_match.match_id.clone();
        let record = BattleRecord::new(ctx, match_id, battles);
        record.execute(ctx).await?;
        Ok(())
    }
    let caller = ctx.author().id;
    let current_match = match ctx.data().database.get_current_match(&caller).await? {
        Some(m) => m,
        None => {
            ctx.prompt(
                msg,
                CreateEmbed::new().title("Match Not Found").description(
                    "You are not currently in a match. Please wait for the next round to begin.",
                ),
                None,
            )
            .await?;
            return Ok(());
        }
    };

    let caller_tag = ctx
        .get_player_from_discord_id(caller.get().to_string())
        .await?
        .ok_or(anyhow!("Player not found in the database"))?
        .player_tag;
    let logs = match ctx
        .data()
        .apis
        .brawl_stars
        .get_battle_log(&caller_tag)
        .await?
    {
        APIResult::Ok(response) => response.items,
        APIResult::NotFound => {
            ctx.prompt(
                msg,
                CreateEmbed::new()
                    .title("Player Not Found")
                    .description("The player tag you entered was not found. Please try again."),
                None,
            )
            .await?;
            ctx.log(
                "Player",
                format!("Player tag {} not found", caller_tag),
                crate::log::State::FAILURE,
                crate::log::Model::PLAYER,
            )
            .await?;
            return Ok(());
        }
        APIResult::Maintenance => {
            ctx.prompt(
                msg,
                CreateEmbed::new()
                    .title("Maintenance")
                    .description("The Brawl Stars API is currently undergoing maintenance. Please try again later."),
               None,
            )
            .await?;
            ctx.log(
                "API",
                "Brawl Stars API is currently undergoing maintenance",
                crate::log::State::FAILURE,
                crate::log::Model::API,
            )
            .await?;
            return Ok(());
        }
    };
    ctx.prompt(
        msg,
        CreateEmbed::new()
            .title("Analyzing results")
            .description("Hold on. I am analyzing the battle records..."),
        None,
    )
    .await?;
    let battles = filter(ctx, logs, &current_match, tournament).await?;
    if battles.len() < tournament.wins_required as usize {
        return handle_not_enough_matches(ctx, msg).await;
    }
    let winner = analyze(tournament, &battles).await;
    let score = winner.clone().map(|(_, s)| s).unwrap_or("0-0".to_string());
    let target = match winner {
        None => return handle_not_enough_matches(ctx, msg).await,
        Some((true, score)) => join!(
            ctx.data()
                .database
                .set_winner(&current_match.match_id, &caller, &score),
            ctx.get_player_from_discord_id(None)
        )
        .1?
        .ok_or(anyhow!("Player not found in the database"))?,
        Some((false, score)) => {
            let opponent_id = &bracket
                .get_opponent(&ctx.author().id.to_string())?
                .to_user(ctx)
                .await?;
            join!(
                ctx.data()
                    .database
                    .set_winner(&bracket.match_id, &opponent_id.id, &score),
                ctx.get_player_from_discord_id(opponent_id.id.to_string())
            )
            .1?
            .ok_or(anyhow!("Player not found in the database"))?
        }
    };

    let (adv, elim) = (
        &target,
        ctx.get_player_from_discord_id(
            current_match
                .get_opponent(&target.discord_id)?
                .discord_id
                .clone(),
        )
        .await?
        .unwrap(),
    );
    save_record(ctx, &current_match, battles).await?;
    let (image, user) = join!(
        ctx.data()
            .apis
            .images
            .clone()
            .result_image(adv, &elim, &score),
        target.user(ctx)
    );
    // Final round. Announce the winner and finish the tournament
    if bracket.round()? == tournament.rounds {
        finish_tournament(ctx, bracket, &image?, &target).await?;
        return Ok(());
    }

    let embed = CreateEmbed::new()
        .title("Match submission!")
        .description(format!(
            "Congratulations! {} passes Round {}",
            user?.mention(),
            tournament.current_round
        ))
        .thumbnail(target.icon());
    let channel = tournament.notification_channel(ctx).await?;

    let result_msg = channel
        .send_message(
            ctx.http(),
            CreateMessage::new()
                .embed(embed)
                .add_file(CreateAttachment::bytes(image?, "result.png")),
        )
        .await?;
    ctx.prompt(
        msg,
        CreateEmbed::new()
            .title("Result has been recorded successfully!")
            .description(format!(
                "Click [here]({}) to see the result\nOr head to {} to view other results!",
                result_msg.link(),
                channel.mention()
            )),
        None,
    )
    .await?;
    ctx.log(
        "Match submission",
        format!(
            "User {} has submitted their match {}",
            ctx.author().name,
            bracket.match_id
        ),
        log::State::SUCCESS,
        log::Model::PLAYER,
    )
    .await?;
    Ok(())
}

async fn finish_tournament(
    ctx: &BotContext<'_>,
    bracket: &Match,
    image: &[u8],
    winner: &Player,
) -> Result<(), BotError> {
    let guild_id = ctx.guild_id().ok_or(NotInAGuild)?;
    let announcement_channel_id = ctx
        .data()
        .database
        .get_config(&guild_id)
        .await?
        .ok_or(anyhow!("Config not found for {}", guild_id.to_string()))?
        .announcement_channel_id;
    let tournament_id = bracket.tournament()?;
    let tournament = ctx
        .data()
        .database
        .get_tournament(&guild_id, tournament_id)
        .await?
        .ok_or(TournamentNotExists(tournament_id.to_string()))?;

    let reply = {
        let embed = CreateEmbed::new()
            .title("Tournament Finished!")
            .description(format!(
                "Congratulations to <@{}> for winning Tournament {}",
                winner.discord_id, tournament.name
            ))
            .thumbnail(winner.icon())
            .color(Color::DARK_GREEN);
        CreateMessage::default()
            .embed(embed)
            .add_file(CreateAttachment::bytes(image, "result.png"))
    };

    ChannelId::new(announcement_channel_id.parse::<u64>()?)
        .send_message(ctx, reply)
        .await?;

    ctx.data()
        .database
        .set_tournament_status(tournament_id, TournamentStatus::Inactive)
        .await?;

    Ok(())
}

#[poise::command(
    slash_command,
    prefix_command,
    guild_only,
    check = "is_config_set",
    check = "is_tournament_paused"
)]
#[instrument]
async fn credit(ctx: BotContext<'_>) -> Result<(), BotError> {
    let msg = ctx
        .send(
            CreateReply::default()
                .embed(
                    CreateEmbed::new()
                        .title("Credit")
                        .description("Loading credit..."),
                )
                .reply(true)
                .ephemeral(true),
        )
        .await?;
    let description = "";

    ctx.prompt(
        &msg,
        CreateEmbed::new().title("Credit").description(description),
        None,
    )
    .await?;
    Ok(())
}<|MERGE_RESOLUTION|>--- conflicted
+++ resolved
@@ -418,17 +418,8 @@
                     )
                 } else {
                     format!(
-<<<<<<< HEAD
                         r#"Hey {}, your opponent {} is ready for battle. Let us know when you're ready by clicking the ready button in the menu (type /menu to open the menu). See you on the battlefield!"#,
                         opponent.to_user(ctx).await?.mention(),
-=======
-                        r#"
-                        <@{}>.
-
-                        Your opponent {} is ready for battle. Let us know when you're ready by clicking the ready button in the menu (type /menu to open the menu). See you on the battlefield!
-                        "#,
-                        opponent.discord_id,
->>>>>>> 0b113678
                         player.mention()
                     )
                 };
