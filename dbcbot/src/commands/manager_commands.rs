--- conflicted
+++ resolved
@@ -1,4 +1,3 @@
-<<<<<<< HEAD
 use crate::api::brawlify::GameMode;
 use crate::database::models::{BrawlMap, Mode, Tournament};
 use crate::database::{MatchDatabase, TournamentDatabase};
@@ -125,7 +124,7 @@
     guild_only,
     check = "is_manager",
     check = "is_config_set",
-    rename = "start_tournament",
+    rename = "start_tournament"
 )]
 #[instrument]
 async fn start_tournament_slash(
@@ -838,846 +837,4 @@
             }
         });
     }
-}
-=======
-use crate::api::brawlify::GameMode;
-use crate::database::models::{BrawlMap, Mode, Tournament};
-use crate::database::{MatchDatabase, TournamentDatabase};
-use crate::log::Log;
-use crate::utils::discord::{modal, select_channel, select_options, select_role, splash};
-use crate::utils::error::CommonError::*;
-use crate::utils::shorthand::BotContextExt;
-use crate::{
-    commands::checks::{is_config_set, is_manager},
-    database::*,
-    log, BotContext, BotData, BotError,
-};
-use anyhow::anyhow;
-use models::{Match, MatchPlayer, Player, PlayerType, TournamentStatus};
-use poise::serenity_prelude::{Channel, Role};
-use poise::Modal;
-use poise::{
-    serenity_prelude::{self as serenity, Colour, CreateActionRow, CreateButton, CreateEmbed},
-    CreateReply, ReplyHandle,
-};
-use tracing::{error, info, instrument};
-
-use super::CommandsContainer;
-
-/// CommandsContainer for the Manager commands.
-pub struct ManagerCommands;
-
-impl CommandsContainer for ManagerCommands {
-    type Data = BotData;
-    type Error = BotError;
-
-    fn get_all() -> Vec<poise::Command<Self::Data, Self::Error>> {
-        vec![
-            set_config_slash(),
-            create_tournament_slash(),
-            start_tournament_slash(),
-            manager_menu(),
-        ]
-    }
-}
-/// Set the configuration for a guild
-///
-/// This command is used to set the configuration for a guild. The configuration includes the marshal role, announcement channel, notification channel, and log channel.
-///
-/// - Marshal Role: The role that is able to manage the tournament system. Akin to tournament
-/// marshals.
-/// - Announcement Channel: The channel where the bot will announce the start and end of tournaments.
-/// and other important announcements.
-/// - Notification Channel: The channel where the bot will send notifications to players about their
-/// progress and matches.
-/// - Log Channel: The channel where the bot will log all the actions it takes.
-#[poise::command(
-    slash_command,
-    prefix_command,
-    guild_only,
-    check = "is_manager",
-    rename = "set_config"
-)]
-#[instrument]
-async fn set_config_slash(
-    ctx: BotContext<'_>,
-    #[description = "This role can access tournament monitor commands!"]
-    marshal_role: serenity::Role,
-    #[description = "This channel is set for general announcement for the tournament!"]
-    announcement_channel: serenity::Channel,
-    #[description = "This channel logs activities"] log_channel: serenity::Channel,
-) -> Result<(), BotError> {
-    let msg = ctx
-        .send(
-            CreateReply::default()
-                .content("Setting the configuration...")
-                .ephemeral(true),
-        )
-        .await?;
-    set_config(ctx, &msg, marshal_role, announcement_channel, log_channel).await
-}
-
-/// Create a new tournament.
-///
-#[poise::command(
-    slash_command,
-    prefix_command,
-    guild_only,
-    check = "is_manager",
-    rename = "create_tournament"
-)]
-#[instrument]
-async fn create_tournament_slash(
-    ctx: BotContext<'_>,
-    #[description = "Tournament name"] name: String,
-    #[description = "Mode for the tournament"] mode: Mode,
-    #[description = "Role for the tournament"] role: serenity::Role,
-    #[description = "Announcement channel for the tournament"] announcement: serenity::Channel,
-    #[description = "Notification channel for the tournament"] notification: serenity::Channel,
-    #[description = "Number of wins required to win a match. Default: 2"] wins_required: Option<
-        i32,
-    >,
-) -> Result<(), BotError> {
-    let wins_required = wins_required.unwrap_or(2).max(1);
-    let msg = ctx
-        .send(
-            CreateReply::default()
-                .content("Creating a new tournament...")
-                .ephemeral(true),
-        )
-        .await?;
-    create_tournament(
-        ctx,
-        &msg,
-        name,
-        mode,
-        role,
-        announcement,
-        notification,
-        wins_required,
-    )
-    .await
-}
-
-/// Start a tournament.
-#[poise::command(
-    slash_command,
-    prefix_command,
-    guild_only,
-    check = "is_manager",
-    check = "is_config_set",
-    rename = "start_tournament"
-)]
-#[instrument]
-async fn start_tournament_slash(
-    ctx: BotContext<'_>,
-    tournament_id: i32,
-    win_required: Option<i32>,
-) -> Result<(), BotError> {
-    let map = BrawlMap::default();
-    let msg = ctx
-        .send(
-            CreateReply::default()
-                .content("Starting the tournament...")
-                .ephemeral(true),
-        )
-        .await?;
-    start_tournament(ctx, &msg, tournament_id, &map, win_required).await
-}
-
-async fn set_config(
-    ctx: BotContext<'_>,
-    msg: &ReplyHandle<'_>,
-    marshal_role: serenity::Role,
-    announcement_channel: serenity::Channel,
-    log_channel: serenity::Channel,
-) -> Result<(), BotError> {
-    let id = announcement_channel.id().to_string();
-    let announcement_channel_id = match announcement_channel.guild() {
-        Some(guild) => guild.id,
-        None => {
-            ctx.prompt(
-                msg,
-                CreateEmbed::new()
-                    .title("Invalid announcement channel")
-                    .description(
-                        "Please enter a valid server channel to set this announcement channel.",
-                    )
-                    .color(Colour::RED),
-                None,
-            )
-            .await?;
-            ctx.log(
-                "MANAGER CONFIGURATION SET FAILED!",
-                format!("Invalid announcement channel selected: {}", id),
-                log::State::FAILURE,
-                log::Model::MARSHAL,
-            )
-            .await?;
-            error!("Invalid announcement channel entered by {}", ctx.author());
-            return Err(ChannelNotExists(id).into());
-        }
-    };
-    let id = log_channel.id().to_string();
-    let log_channel_id = match log_channel.guild() {
-        Some(guild) => guild.id,
-        None => {
-            ctx.prompt(
-                msg,
-                CreateEmbed::new()
-                    .title("Invalid log channel")
-                    .description("Please enter a valid server channel to set this log channel.")
-                    .color(Colour::RED),
-                None,
-            )
-            .await?;
-            ctx.log(
-                "MANAGER CONFIGURATION SET FAILED!",
-                format!("Invalid log channel selected: {}", id),
-                log::State::FAILURE,
-                log::Model::MARSHAL,
-            )
-            .await?;
-            error!("Invalid log channel entered by {}", ctx.author());
-            return Err(ChannelNotExists(id).into());
-        }
-    };
-
-    let marshal_role_id = marshal_role.id;
-
-    ctx.data()
-        .database
-        .set_config(
-            ctx.guild_id().ok_or(NotInAGuild)?.as_ref(),
-            marshal_role_id.as_ref(),
-            log_channel_id.as_ref(),
-            announcement_channel_id.as_ref(),
-        )
-        .await?;
-    ctx.prompt(
-        msg,
-        CreateEmbed::new()
-            .title("Configuration set successfully!")
-            .description("Run this command again if you want to change the configuration.")
-            .color(Colour::DARK_GREEN),
-        None,
-    )
-    .await?;
-
-    info!(
-        "Set the configuration for guild {}",
-        ctx.guild_id().unwrap().to_string()
-    );
-    ctx.log(
-        "General configuration set!",
-        "The setting is set successfully!",
-        log::State::SUCCESS,
-        log::Model::GUILD,
-    )
-    .await?;
-
-    Ok(())
-}
-
-/// Create a new tournament.
-async fn create_tournament(
-    ctx: BotContext<'_>,
-    msg: &ReplyHandle<'_>,
-    name: String,
-    mode: Mode,
-    role: serenity::Role,
-    announcement_channel: serenity::Channel,
-    notification_channel: serenity::Channel,
-    wins_required: i32,
-) -> Result<(), BotError> {
-    let guild_id = ctx.guild_id().ok_or(NotInAGuild)?;
-    let role_id = role.id;
-    let new_tournament_id = ctx
-        .data()
-        .database
-        .create_tournament(
-            &guild_id,
-            &name,
-            &mode,
-            None,
-            &role_id,
-            &announcement_channel.id(),
-            &notification_channel.id(),
-            wins_required,
-        )
-        .await?;
-    ctx.prompt(
-        msg,
-        CreateEmbed::new()
-            .title("Successfully create a new tournament")
-            .description(format!("Tournament id: {}", new_tournament_id)),
-        None,
-    )
-    .await?;
-    let description = format!(
-        r#"
-Tournament ID: {}
-Tournament name: {}
-    "#,
-        new_tournament_id, name
-    );
-    ctx.log(
-        "Tournament created successfully!",
-        description,
-        log::State::SUCCESS,
-        log::Model::TOURNAMENT,
-    )
-    .await?;
-    info!(
-        "Created tournament {} for guild {}",
-        new_tournament_id, guild_id
-    );
-
-    Ok(())
-}
-
-async fn start_tournament(
-    ctx: BotContext<'_>,
-    msg: &ReplyHandle<'_>,
-    tournament_id: i32,
-    map: &BrawlMap,
-    wins_required: Option<i32>,
-) -> Result<(), BotError> {
-    let wins_required = match wins_required {
-        Some(wins) => {
-            if wins < 1 {
-                ctx.send(CreateReply::default().content("Aborting operation: the number of required wins must not be less than 1!").ephemeral(true)).await?;
-                return Ok(());
-            } else {
-                wins
-            }
-        }
-        None => 2,
-    };
-
-    let guild_id = ctx.guild_id().ok_or(NotInAGuild)?;
-
-    let tournament = match ctx
-        .data()
-        .database
-        .get_tournament(&guild_id, tournament_id)
-        .await?
-    {
-        Some(tournament) => tournament,
-        None => {
-            ctx.prompt(
-                msg,
-                CreateEmbed::default()
-                    .title("Tournament not found")
-                    .description("The tournament with the given ID was not found.")
-                    .color(Colour::RED),
-                None,
-            )
-            .await?;
-            return Ok(());
-        }
-    };
-
-    match tournament.status {
-        TournamentStatus::Pending => (),
-        _ => {
-            ctx.prompt(
-                msg,
-                CreateEmbed::default()
-                    .title("Tournament already started or ended")
-                    .description(
-                        "The tournament has already started or ended. You can't start it again.",
-                    )
-                    .color(Colour::RED),
-                None,
-            )
-            .await?;
-            return Ok(());
-        }
-    }
-
-    let tournament_players = ctx
-        .data()
-        .database
-        .get_tournament_players(tournament_id)
-        .await?;
-
-    if tournament_players.len() < 2 {
-        ctx.send(
-            CreateReply::default()
-                .content(format!(
-                    "There are not enough players to start the tournament with ID {}.",
-                    tournament_id
-                ))
-                .ephemeral(true),
-        )
-        .await?;
-        return Ok(());
-    }
-
-    let rounds_count = (tournament_players.len() as f64).log2().ceil() as i32;
-
-    let matches = generate_matches_new_tournament(tournament_players, tournament_id)?;
-
-    let matches_count = matches.len();
-
-    for bracket in matches {
-        ctx.data()
-            .database
-            .create_match(tournament_id, bracket.round()?, bracket.sequence()?)
-            .await?;
-        for player in bracket.match_players {
-            let player = player.to_user(&ctx).await?;
-            ctx.data()
-                .database
-                .enter_match(&bracket.match_id, &player.id, PlayerType::Player)
-                .await?;
-        }
-    }
-
-    ctx.data()
-        .database
-        .set_current_round(tournament_id, 1)
-        .await?;
-    ctx.data()
-        .database
-        .set_tournament_status(tournament_id, TournamentStatus::Started)
-        .await?;
-
-    ctx.data()
-        .database
-        .set_rounds(tournament_id, rounds_count)
-        .await?;
-    ctx.data().database.set_map(tournament_id, map).await?;
-    ctx.prompt(
-        msg,
-        CreateEmbed::default()
-            .title("Tournament started!")
-            .description(format!(
-                "Successfully started tournament with ID {}.\n\nTotal number of matches in the first round (including byes): {}",
-                tournament_id, matches_count
-            ))
-            .color(Colour::DARK_GREEN),
-        None,
-    ).await?;
-    let description = format!(
-        r#"
-Tournament ID: {}
-Tournament name: {}
-Rounds: {}
-Number of matches: {}
-Wins required per match: {}
-Started by: {}
-    "#,
-        tournament_id,
-        tournament.name,
-        rounds_count,
-        matches_count,
-        wins_required,
-        ctx.author().name
-    );
-    ctx.log(
-        "Tournament started successfully!",
-        description,
-        log::State::SUCCESS,
-        log::Model::TOURNAMENT,
-    )
-    .await?;
-
-    Ok(())
-}
-
-/// Marshal menu command.
-#[poise::command(slash_command, prefix_command, guild_only, check = "is_manager")]
-async fn manager_menu(ctx: BotContext<'_>) -> Result<(), BotError> {
-    ctx.defer_ephemeral().await?;
-    let embed = CreateEmbed::default()
-        .title("Manager Menu")
-        .description(
-            r#"Select an option from the menu below.
-🛠️: Set configurations for the tournament.
-➕: Create a new tournament.        
-▶️: Start a tournament.
-"#,
-        )
-        .color(Colour::GOLD);
-    let components = vec![CreateActionRow::Buttons(vec![
-        CreateButton::new("conf")
-            .style(serenity::ButtonStyle::Primary)
-            .label("🛠️"),
-        CreateButton::new("create")
-            .style(serenity::ButtonStyle::Primary)
-            .label("➕"),
-        CreateButton::new("start")
-            .style(serenity::ButtonStyle::Primary)
-            .label("▶️"),
-    ])];
-    let builder = CreateReply::default()
-        .embed(embed)
-        .components(components)
-        .reply(true);
-    let msg = ctx.send(builder).await?;
-    while let Some(mci) = serenity::ComponentInteractionCollector::new(ctx)
-        .author_id(ctx.author().id)
-        .channel_id(ctx.channel_id())
-        .timeout(std::time::Duration::from_secs(120))
-        .await
-    {
-        match mci.data.custom_id.as_str() {
-            "conf" => {
-                mci.defer(ctx.http()).await?;
-                return step_by_step_config(&ctx, &msg).await;
-            }
-            "create" => {
-                mci.defer(ctx.http()).await?;
-                return step_by_step_create_tournament(&ctx, &msg).await;
-            }
-            "start" => {
-                mci.defer(ctx.http()).await?;
-                return step_by_step_start_tournament(&ctx, &msg).await;
-            }
-            _ => {
-                continue;
-            }
-        }
-    }
-    Ok(())
-}
-
-async fn step_by_step_config(ctx: &BotContext<'_>, msg: &ReplyHandle<'_>) -> Result<(), BotError> {
-    async fn preset(ctx: &BotContext<'_>, msg: &ReplyHandle<'_>) -> Result<(), BotError> {
-        let config = ctx.get_config().await?;
-        if let Some(c) = config {
-            let embed = CreateEmbed::default()
-                .title("Configuration Already Set For This Server")
-                .description(format!(
-                    r#"Configuration already set for this server.\n
-Marshal role: <@&{role}>,
-Announcement channel: <#{ann}>,
-Log channel: <#{log}>.                
-"#,
-                    role = c.marshal_role_id,
-                    ann = c.announcement_channel_id,
-                    log = c.log_channel_id
-                ))
-                .color(Colour::GOLD);
-            let components = vec![CreateActionRow::Buttons(vec![CreateButton::new("edit")
-                .style(serenity::ButtonStyle::Primary)
-                .label("Edit Configuration")])];
-            let builder = CreateReply::default()
-                .embed(embed)
-                .components(components)
-                .ephemeral(true);
-            msg.edit(*ctx, builder).await?;
-            while let Some(mci) = serenity::ComponentInteractionCollector::new(ctx)
-                .author_id(ctx.author().id)
-                .channel_id(ctx.channel_id())
-                .filter(move |mci| mci.data.custom_id == "edit")
-                .await
-            {
-                mci.defer(ctx.http()).await?;
-                if mci.data.custom_id.as_str() == "edit" {
-                    return Ok(());
-                }
-            }
-        }
-        Ok(())
-    }
-    let embed = |m: &Role, a: &Channel, l: &Channel| {
-        CreateEmbed::default()
-            .title("Configuration Confirmation")
-            .description(format!(
-                r#"Please confirm the following configuration:
-Marshal role: <@&{role}>,
-Announcement channel: <#{ann}>,
-Log channel: <#{log}>.
-"#,
-                role = m.id.get(),
-                ann = a.id().get(),
-                log = l.id().get()
-            ))
-            .color(Colour::GOLD)
-    };
-    preset(ctx, msg).await?;
-    let (m, a, l) = loop {
-        let membed = CreateEmbed::default()
-            .title("Select Marshal Role")
-            .description(
-                "Please select the role that will be able to manage the tournament system.",
-            );
-        let marshal_role = select_role(ctx, msg, membed).await?;
-        splash(ctx, msg).await?;
-        let aembed = CreateEmbed::default()
-            .title("Select Announcement Channel")
-            .description(
-            "Please select the channel where the bot will announce the progress of the tournament.",
-        );
-
-        let announcement_channel = select_channel(ctx, msg, aembed).await?;
-        splash(ctx, msg).await?;
-        let lembed = CreateEmbed::default()
-            .title("Select Log Channel")
-            .description(
-                "Please select the channel where the bot will log all the actions it takes.",
-            );
-        let log_channel = select_channel(ctx, msg, lembed).await?;
-        if ctx
-            .confirmation(
-                msg,
-                embed(&marshal_role, &announcement_channel, &log_channel),
-            )
-            .await?
-        {
-            break (marshal_role, announcement_channel, log_channel);
-        }
-    };
-
-    set_config(*ctx, msg, m, a, l).await?;
-    Ok(())
-}
-
-async fn step_by_step_create_tournament(
-    ctx: &BotContext<'_>,
-    msg: &ReplyHandle<'_>,
-) -> Result<(), BotError> {
-    #[derive(Debug, Modal)]
-    #[name = "Tournament Name"]
-    struct TournamentName {
-        #[name = "Name the tournament here"]
-        #[placeholder = ""]
-        #[min_length = 4]
-        #[max_length = 10]
-        name: String,
-
-        #[name = "Minimum wins required to win a match"]
-        #[placeholder = "Write the number of wins required to win a match here or leave it blank for 3!"]
-        wins_required: Option<String>,
-    }
-    let embed = |m: &TournamentName, r: &Role, a: &Channel, n: &Channel| {
-        CreateEmbed::default()
-            .title("Tournament Confirmation")
-            .description(format!(
-                r#"Please confirm the following tournament:
-- **Tournament name:** {}
-- **Role:** <@&{role}>,
-- **Announcement channel:** <#{ann}>,
-- **Notification channel:** <#{not}>.
-- **Wins required:** {win}.
-"#,
-                m.name,
-                role = r.id.get(),
-                ann = a.id().get(),
-                not = n.id().get(),
-                win = m
-                    .wins_required
-                    .as_ref()
-                    .map(|w| w.parse::<i32>().unwrap_or(3).max(1))
-                    .unwrap_or(3)
-            ))
-            .color(Colour::GOLD)
-    };
-    let (m, mode, a, n, r) = loop {
-        let m_embed = CreateEmbed::new()
-            .title("Creating a new tournament")
-            .description("Please provide the name of the tournament.");
-        let modal = modal::<TournamentName>(ctx, msg, m_embed.clone()).await?;
-        let mode = select_options::<Mode>(
-            ctx,
-            msg,
-            CreateEmbed::default()
-                .title("Select Mode")
-                .description("Please select the mode for the tournament."),
-            None,
-            &Mode::all(),
-        )
-        .await?;
-        splash(ctx, msg).await?;
-        let aembed = CreateEmbed::default()
-            .title("Select Announcement Channel")
-            .description(
-            "Please select the channel where the bot will announce the progress of the tournament.",
-        );
-        let announcement_channel = select_channel(ctx, msg, aembed).await?;
-        splash(ctx, msg).await?;
-        let nembed = CreateEmbed::default()
-            .title("Select Notification Channel")
-            .description("Please select the channel where the bot will send notifications to players about their progress and matches.");
-        let notification_channel = select_channel(ctx, msg, nembed).await?;
-        let rembed = CreateEmbed::default()
-            .title("Select Role")
-            .description("Please select the role for the tournament.");
-        let role = select_role(ctx, msg, rembed).await?;
-        if ctx
-            .confirmation(
-                msg,
-                embed(&modal, &role, &announcement_channel, &notification_channel),
-            )
-            .await?
-        {
-            break (
-                modal,
-                mode,
-                announcement_channel,
-                notification_channel,
-                role,
-            );
-        }
-    };
-    let name = m.name;
-    let wins_required = m
-        .wins_required
-        .map(|x| x.parse::<i32>().unwrap_or(3).max(1))
-        .unwrap_or(3);
-    create_tournament(
-        *ctx,
-        msg,
-        name,
-        Mode::from_string(mode),
-        r,
-        a,
-        n,
-        wins_required,
-    )
-    .await
-}
-
-async fn step_by_step_start_tournament(
-    ctx: &BotContext<'_>,
-    msg: &ReplyHandle<'_>,
-) -> Result<(), BotError> {
-    #[derive(Debug, Modal)]
-    #[name = "More settings"]
-    struct More {
-        #[name = "Number of wins required to win a match"]
-        #[placeholder = "Write the number of wins required to win a match here or leave it blank for 3!"]
-        wins_required: Option<String>,
-    }
-    let guild_id = ctx.guild_id().ok_or(anyhow!("No guild id found"))?;
-    let tournaments = ctx.data().database.get_all_tournaments(&guild_id).await?;
-    let id = select_options::<Tournament>(
-        ctx,
-        msg,
-        CreateEmbed::default()
-            .title("Start Tournament")
-            .description("Select a tournament you want to start"),
-        None,
-        &tournaments,
-    )
-    .await?;
-    let id = id.parse::<i32>()?;
-    let embed = CreateEmbed::new()
-        .title("More setting needed for the tournament")
-        .description("Please provide the map and wins requirement for the tournament.");
-    let collector = modal::<More>(ctx, msg, embed).await?;
-    let mode: GameMode = ctx.mode_selection(msg).await?.into();
-    let map = ctx.map_selection(msg, &mode.into()).await?;
-    let wins_required = collector
-        .wins_required
-        .map(|x| x.parse::<i32>().unwrap_or(3).max(1));
-    start_tournament(*ctx, msg, id, &map.into(), wins_required).await
-}
-
-/// Contains the logic for generating matches for a newly started tournament.
-///
-/// Returns a Vector of tuples.
-/// Each tuple contains a Match and a Vector of Users.
-fn generate_matches_new_tournament(
-    mut tournament_players: Vec<Player>,
-    tournament_id: i32,
-) -> Result<Vec<Match>, BotError> {
-    let rounds_count = (tournament_players.len() as f64).log2().ceil() as u32;
-
-    let match_count = 2_u32.pow(rounds_count - 1);
-
-    let mut matches = Vec::new();
-
-    for i in 0..match_count {
-        let mut players: Vec<MatchPlayer> = Vec::new();
-        // Not guaranteed to have a player, this would be a bye round if there is no player
-        if (match_count as usize) <= tournament_players.len() {
-            players.push(tournament_players.pop().ok_or(anyhow!("Error generation matches for new tournament: the match count ({}), does not match the number of players ({})", match_count, tournament_players.len()))?.into());
-        }
-        // Guaranteed to have a player
-        players.push(tournament_players.pop().ok_or(anyhow!("Error generation matches for new tournament: the match count ({}), does not match the number of players ({})", match_count, tournament_players.len()))?.into());
-
-        matches.push(Match::new(tournament_id, 1, (i + 1) as i32, players, "0-0"));
-    }
-
-    Ok(matches)
-}
-
-/// Test for the match generation for new tournaments.
-#[cfg(test)]
-mod tests {
-    use super::{generate_matches_new_tournament, models::Player};
-
-    fn create_dummies(count: i32) -> Vec<Player> {
-        let mut users: Vec<Player> = Vec::with_capacity(count as usize);
-        for index in 0..count {
-            let mut user = Player::default();
-            user.discord_id = index.to_string();
-            user.player_tag = index.to_string();
-            users.push(user);
-        }
-        users
-    }
-
-    #[test]
-    fn creates_two_matches() {
-        const USERCOUNT: i32 = 4;
-        let users: Vec<Player> = create_dummies(USERCOUNT);
-
-        println!("{:?}", users);
-
-        let matches = generate_matches_new_tournament(users, -1).unwrap();
-
-        assert_eq!(matches.len(), 2);
-        matches.iter().enumerate().for_each(|(i, game_match)| {
-            assert_eq!(game_match.sequence().unwrap(), i as i32 + 1);
-            assert!(game_match.match_players.get(0).is_some());
-            assert!(game_match.match_players.get(1).is_some());
-        });
-    }
-
-    #[test]
-    fn creates_two_matches_with_one_bye() {
-        const USERCOUNT: i32 = 3;
-        let users = create_dummies(USERCOUNT);
-
-        println!("{:?}", users);
-
-        let matches = generate_matches_new_tournament(users, -2).unwrap();
-
-        println!("{:?}", matches);
-
-        assert_eq!(matches.len(), 2);
-        assert!(matches[0].match_players.get(0).is_some());
-        assert!(matches[0].match_players.get(1).is_some());
-        assert!(matches[1].match_players.get(0).is_some());
-        assert!(matches[1].match_players.get(1).is_none());
-    }
-
-    #[test]
-    fn creates_four_matches_with_two_byes() {
-        const USERCOUNT: i32 = 6;
-        let users = create_dummies(USERCOUNT);
-
-        let matches = generate_matches_new_tournament(users, -3).unwrap();
-
-        println!("{:?}", matches);
-
-        assert_eq!(matches.len(), 4);
-
-        matches.iter().enumerate().for_each(|(i, gm)| match i {
-            2.. => {
-                assert!(gm.match_players.get(0).is_some());
-                assert!(gm.match_players.get(1).is_none());
-            }
-            _ => {
-                assert!(gm.match_players.get(0).is_some());
-                assert!(gm.match_players.get(1).is_some());
-            }
-        });
-    }
-}
->>>>>>> 89172467
+}