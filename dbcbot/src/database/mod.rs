--- conflicted
+++ resolved
@@ -1,5 +1,5 @@
-<<<<<<< HEAD
 use crate::info;
+use crate::mail::model::MailType;
 use crate::BotError;
 use anyhow::anyhow;
 use models::*;
@@ -9,7 +9,7 @@
 use poise::serenity_prelude::UserId;
 use sqlx::PgPool;
 use tokio::join;
-use crate::mail::model::MailType;
+use tokio::try_join;
 /// Models for the database.
 ///
 /// These models are specific to the current database design and schema.
@@ -1584,78 +1584,87 @@
         // Fetch all battles based on record_id
         let battles = sqlx::query!(
             r#"
-            SELECT *
-            FROM battles
-            WHERE record_id = $1
-            "#,
+        SELECT *
+        FROM battles
+        WHERE record_id = $1
+        "#,
             record_id
         )
         .fetch_all(&self.pool)
         .await?;
+
         let battle_ids: Vec<i64> = battles.iter().map(|b| b.id).collect();
-        let (battle_classes, events) = join!(
+
+        // Fetch battle classes and events in parallel, using try_join for immediate error handling
+        let (battle_classes, events) = try_join!(
             sqlx::query!(
                 r#"
-                SELECT 
-                    bc.id,
-                    bc.battle_id,
-                    bc.mode AS "mode: Mode",
-                    bc.battle_type AS "battle_type: BattleType",
-                    bc.result AS "result: BattleResult",
-                    bc.duration,
-                    bc.trophy_change,
-                    bc.teams
-                FROM battle_classes AS bc
-                WHERE battle_id = ANY($1)
-                "#,
+            SELECT 
+                bc.id, bc.battle_id, bc.mode AS "mode: Mode",
+                bc.battle_type AS "battle_type: BattleType", 
+                bc.result AS "result: BattleResult",
+                bc.duration, bc.trophy_change, bc.teams
+            FROM battle_classes AS bc
+            WHERE battle_id = ANY($1)
+            "#,
                 &battle_ids
             )
             .fetch_all(&self.pool),
             sqlx::query!(
                 r#"
-                SELECT 
-                    e.id,
-                    e.mode AS "mode: Mode",
-                    e.map,
-                    e.battle_id
-                FROM events AS e
-                WHERE battle_id = ANY($1)
-                "#,
+            SELECT 
+                e.id, e.mode AS "mode: Mode", e.map, e.battle_id
+            FROM events AS e
+            WHERE battle_id = ANY($1)
+            "#,
                 &battle_ids
             )
             .fetch_all(&self.pool)
-        );
-        let battle_classes = battle_classes?;
-        let events = events?;
-        let mut map_ids: Vec<i64> = vec![];
-        for event in events.iter() {
-            let id: i32 = event.map.ok_or(anyhow!("No map found"))?;
-            map_ids.push(id as i64);
-        }
-
+        )?;
+
+        // Collect map IDs from events
+        let map_ids: Vec<i32> = events
+            .iter()
+            .filter_map(|event| Some(event.map.unwrap_or(BrawlMap::default().id)))
+            .collect();
+
+        // Fetch maps based on map_ids
         let maps: Vec<BrawlMap> = sqlx::query_as!(
             BrawlMap,
             r#"
-            SELECT bm.id, bm.name, bm.disabled
-            FROM events AS e
-            JOIN brawl_maps AS bm
-            ON e.map = bm.id
-            WHERE e.battle_id = ANY($1)
-            "#,
+        SELECT bm.id, bm.name, bm.disabled
+        FROM brawl_maps AS bm
+        WHERE bm.id = ANY($1)
+        "#,
             &map_ids
         )
         .fetch_all(&self.pool)
         .await?;
+
+        // Convert maps into a HashMap for quick lookup
+        let map_lookup: std::collections::HashMap<i32, BrawlMap> =
+            maps.into_iter().map(|map| (map.id, map)).collect();
+
         let mut battles_with_details = Vec::new();
+
         for record in battles {
             let battle_class = battle_classes
                 .iter()
                 .find(|bc| bc.battle_id == record.id)
                 .ok_or_else(|| anyhow!("Battle class not found for battle id: {}", record.id))?;
+
             let event = events
                 .iter()
                 .find(|e| e.battle_id.unwrap() == record.id)
                 .ok_or_else(|| anyhow!("Event not found for battle id: {}", record.id))?;
+
+            // Handle map lookup safely
+            let map = map_lookup
+                .get(&event.map.unwrap_or_default())
+                .unwrap_or(&BrawlMap::default())
+                .clone();
+
+            // Construct the Battle struct
             let battle = Battle {
                 id: record.id,
                 battle_time: record.battle_time,
@@ -1672,12 +1681,8 @@
                 },
                 event: Event {
                     id: event.id,
-                    mode: event.mode.unwrap() as Mode,
-                    map: maps
-                        .iter()
-                        .find(|m| m.id == event.map.unwrap_or(0))
-                        .unwrap()
-                        .clone(),
+                    mode: event.mode.unwrap(),
+                    map,
                     battle_id: event.battle_id.unwrap(),
                 },
             };
@@ -1735,1743 +1740,4 @@
         .count;
         Ok(count.unwrap_or(0) as i64)
     }
-}
-=======
-use crate::info;
-use crate::mail::model::MailType;
-use crate::BotError;
-use anyhow::anyhow;
-use models::*;
-use poise::serenity_prelude::ChannelId;
-use poise::serenity_prelude::GuildId;
-use poise::serenity_prelude::RoleId;
-use poise::serenity_prelude::UserId;
-use sqlx::PgPool;
-use tokio::join;
-/// Models for the database.
-///
-/// These models are specific to the current database design and schema.
-/// Most if not all are directly mapped to a table in the database.
-pub mod models;
-
-/// Any database that the bot could use to operate the tournament.
-///
-/// Note that changing the implementation of this trait will only allow you to change which database
-/// you'll be using (e.g. Postgres, SQLite, etc.).
-///
-/// If you want to change the database schema, you'll need to change this trait as well as all its associated types.
-
-/// The Postgres database used for the DBC tournament system.
-#[derive(Debug)]
-pub struct PgDatabase {
-    pub pool: PgPool,
-}
-
-impl PgDatabase {
-    pub async fn connect() -> Result<Self, BotError> {
-        #[cfg(debug_assertions)]
-        dotenv::dotenv().ok();
-
-        let db_url = match std::env::var("DATABASE_URL") {
-            Ok(url) => url,
-            Err(_) => {
-                return Err(BotError::msg("DATABASE_URL environment variable not found"));
-            }
-        };
-        let pool = PgPool::connect(db_url.as_str()).await?;
-        info!("Successfully connected to the database.");
-
-        Ok(PgDatabase { pool })
-    }
-
-    pub async fn migrate(&self) -> Result<(), BotError> {
-        sqlx::migrate!("./migrations").run(&self.pool).await?;
-        Ok(())
-    }
-}
-
-pub trait ConfigDatabase {
-    type Error;
-    /// Sets the manager role for a guild.
-    async fn set_manager_role(
-        &self,
-        guild_id: &GuildId,
-        manager_role_id: &RoleId,
-    ) -> Result<(), Self::Error>;
-
-    /// Sets the config for a guild
-    async fn set_config(
-        &self,
-        guild_id: &GuildId,
-        marshal_role_id: &RoleId,
-        log_channel_id: &ChannelId,
-        announcement_channel_id: &ChannelId,
-    ) -> Result<(), Self::Error>;
-
-    /// Retrieves the manager role from the database.
-    async fn get_manager_role(
-        &self,
-        guild_id: &GuildId,
-    ) -> Result<Option<ManagerRoleConfig>, Self::Error>;
-
-    /// Retrieves the config of a given guild from the database.
-    async fn get_config(&self, guild_id: &GuildId) -> Result<Option<GuildConfig>, Self::Error>;
-
-    /// Retrieves the marshal role of a given guild from the database.
-    async fn get_marshal_role(&self, guild_id: &GuildId) -> Result<Option<RoleId>, Self::Error>;
-}
-
-impl ConfigDatabase for PgDatabase {
-    type Error = BotError;
-    async fn set_manager_role(
-        &self,
-        guild_id: &GuildId,
-        manager_role_id: &RoleId,
-    ) -> Result<(), Self::Error> {
-        sqlx::query!(
-            r#"
-            INSERT INTO manager_roles (guild_id, manager_role_id)
-            VALUES ($1, $2)
-            ON CONFLICT (guild_id)
-            DO UPDATE SET
-                manager_role_id = $2
-            "#,
-            guild_id.to_string(),
-            manager_role_id.to_string()
-        )
-        .execute(&self.pool)
-        .await?;
-
-        Ok(())
-    }
-
-    async fn set_config(
-        &self,
-        guild_id: &GuildId,
-        marshal_role_id: &RoleId,
-        log_channel_id: &ChannelId,
-        announcement_channel_id: &ChannelId,
-    ) -> Result<(), Self::Error> {
-        sqlx::query!(
-            r#"
-            INSERT INTO config (guild_id, marshal_role_id, log_channel_id, announcement_channel_id)
-            VALUES ($1, $2, $3, $4)
-            ON CONFLICT (guild_id)
-            DO UPDATE SET
-                marshal_role_id = $2,
-                log_channel_id = $3,
-                announcement_channel_id = $4
-            "#,
-            guild_id.to_string(),
-            marshal_role_id.to_string(),
-            log_channel_id.to_string(),
-            announcement_channel_id.to_string()
-        )
-        .execute(&self.pool)
-        .await?;
-
-        Ok(())
-    }
-
-    async fn get_manager_role(
-        &self,
-        guild_id: &GuildId,
-    ) -> Result<Option<ManagerRoleConfig>, Self::Error> {
-        let manager_role = sqlx::query_as!(
-            ManagerRoleConfig,
-            r#"
-            SELECT * FROM manager_roles WHERE guild_id = $1
-            LIMIT 1
-            "#,
-            guild_id.to_string()
-        )
-        .fetch_optional(&self.pool)
-        .await?;
-
-        Ok(manager_role)
-    }
-
-    async fn get_config(&self, guild_id: &GuildId) -> Result<Option<GuildConfig>, Self::Error> {
-        let config = sqlx::query_as!(
-            GuildConfig,
-            r#"
-            SELECT * FROM config WHERE guild_id = $1
-            LIMIT 1
-            "#,
-            guild_id.to_string()
-        )
-        .fetch_optional(&self.pool)
-        .await?;
-
-        Ok(config)
-    }
-
-    async fn get_marshal_role(&self, guild_id: &GuildId) -> Result<Option<RoleId>, Self::Error> {
-        let role = sqlx::query!(
-            r#"
-            SELECT marshal_role_id FROM config WHERE guild_id = $1
-            LIMIT 1
-            "#,
-            guild_id.to_string()
-        )
-        .fetch_optional(&self.pool)
-        .await?;
-        let marshal = match role {
-            Some(r) => r.marshal_role_id,
-            None => return Err(anyhow!("No marshal role found")),
-        };
-        Ok(marshal.parse().ok())
-    }
-}
-pub trait UserDatabase {
-    type Error;
-    async fn get_tournament_id_by_player(
-        &self,
-        discord_id: &UserId,
-    ) -> Result<Option<i32>, Self::Error>;
-
-    /// Adds a user to the database.
-    async fn create_user(&self, user: &Player) -> Result<(), Self::Error>;
-
-    /// Deletes a user from the database.
-    async fn delete_user(&self, discord_id: &UserId) -> Result<(), Self::Error>;
-
-    /// Retrieves a user from the database with a given Discord ID.
-    async fn get_player_by_discord_id(
-        &self,
-        discord_id: &UserId,
-    ) -> Result<Option<Player>, Self::Error>;
-
-    /// Retrieves a user from the database with a given player tag.
-    async fn get_player_by_player_tag(
-        &self,
-        player_tag: &str,
-    ) -> Result<Option<Player>, Self::Error>;
-
-    /// Retrieves a user from the database with a given discord id.
-    async fn get_user_by_discord_id(
-        &self,
-        discord_id: &UserId,
-    ) -> Result<Option<Player>, Self::Error>;
-
-    /// Sets the ready status of a player of a specified match to true.
-    async fn set_ready(&self, match_id: &str, discord_id: &UserId) -> Result<(), Self::Error>;
-
-    /// Sets the winner of a match
-    async fn set_winner(
-        &self,
-        match_id: &str,
-        discord_id: &UserId,
-        score: &str,
-    ) -> Result<(), Self::Error>;
-
-    async fn get_current_match(&self, discord_id: &UserId) -> Result<Option<Match>, Self::Error>;
-
-    async fn get_all_matches(&self, discord_id: &UserId) -> Result<Vec<Match>, Self::Error>;
-}
-
-impl UserDatabase for PgDatabase {
-    type Error = BotError;
-    async fn create_user(&self, user: &Player) -> Result<(), Self::Error> {
-        sqlx::query!(
-            r#"
-            INSERT INTO users (discord_id, discord_name, player_tag, player_name, icon, trophies, brawlers)
-            VALUES ($1, $2, $3, $4, $5, $6, $7::jsonb)
-            ON CONFLICT (discord_id)
-            DO UPDATE SET
-                discord_name = EXCLUDED.discord_name,
-                player_tag = EXCLUDED.player_tag,
-                player_name = EXCLUDED.player_name,
-                icon = EXCLUDED.icon,
-                trophies = EXCLUDED.trophies,
-                brawlers = EXCLUDED.brawlers,
-                deleted = false
-            "#,
-            user.discord_id,
-            user.discord_name,
-            user.player_tag,
-            user.player_name,
-            user.icon,
-            user.trophies,
-            serde_json::to_value(user.brawlers.clone())?
-        )
-        .execute(&self.pool)
-        .await?;
-
-        Ok(())
-    }
-
-    async fn delete_user(&self, discord_id: &UserId) -> Result<(), Self::Error> {
-        sqlx::query!(
-            r#"
-            UPDATE users
-            SET deleted = true,
-                player_tag = ''
-            WHERE discord_id = $1
-            "#,
-            discord_id.to_string()
-        )
-        .execute(&self.pool)
-        .await?;
-
-        Ok(())
-    }
-
-    async fn get_player_by_discord_id(
-        &self,
-        discord_id: &UserId,
-    ) -> Result<Option<Player>, Self::Error> {
-        let user = sqlx::query_as!(
-            Player,
-            r#"
-            SELECT discord_id, player_tag, discord_name, player_name, icon, trophies, brawlers, deleted
-            FROM users
-            WHERE discord_id = $1
-            LIMIT 1
-            "#,
-            discord_id.to_string()
-        )
-        .fetch_optional(&self.pool)
-        .await?;
-        Ok(user)
-    }
-
-    async fn get_user_by_discord_id(
-        &self,
-        discord_id: &UserId,
-    ) -> Result<Option<Player>, Self::Error> {
-        let user = sqlx::query_as!(
-            Player,
-            r#"
-            SELECT *
-            FROM users 
-            WHERE discord_id = $1 
-            LIMIT 1
-            "#,
-            discord_id.to_string(),
-        )
-        .fetch_optional(&self.pool)
-        .await?;
-        Ok(user)
-    }
-
-    async fn get_player_by_player_tag(
-        &self,
-        player_tag: &str,
-    ) -> Result<Option<Player>, Self::Error> {
-        let user = sqlx::query_as!(
-            Player,
-            r#"
-            SELECT discord_id, player_tag, discord_name, player_name, icon, trophies, brawlers, deleted
-            FROM users
-            WHERE player_tag = $1
-            LIMIT 1
-            "#,
-            player_tag
-        )
-        .fetch_optional(&self.pool)
-        .await?;
-
-        Ok(user)
-    }
-
-    async fn set_ready(&self, match_id: &str, discord_id: &UserId) -> Result<(), Self::Error> {
-        sqlx::query!(
-            r#"
-            UPDATE match_players
-            SET ready = true
-            WHERE match_id = $1 AND discord_id = $2
-        "#,
-            match_id,
-            discord_id.to_string()
-        )
-        .execute(&self.pool)
-        .await?;
-
-        Ok(())
-    }
-
-    async fn set_winner(
-        &self,
-        match_id: &str,
-        discord_id: &UserId,
-        score: &str,
-    ) -> Result<(), Self::Error> {
-        sqlx::query!(
-            r#"
-            UPDATE matches
-            SET winner = $1, score = $2
-            WHERE match_id = $3
-            "#,
-            discord_id.to_string(),
-            score,
-            match_id,
-        )
-        .execute(&self.pool)
-        .await?;
-
-        Ok(())
-    }
-
-    async fn get_tournament_id_by_player(
-        &self,
-        discord_id: &UserId,
-    ) -> Result<Option<i32>, Self::Error> {
-        let tournament_id = sqlx::query!(
-            r#"
-            SELECT tp.tournament_id
-            FROM tournament_players AS tp
-            JOIN tournaments AS t
-            ON tp.tournament_id = t.tournament_id
-            WHERE tp.discord_id = $1 AND t.status != 'inactive'
-            LIMIT 1
-            "#,
-            discord_id.to_string()
-        )
-        .fetch_optional(&self.pool)
-        .await?
-        .map(|row| row.tournament_id);
-
-        Ok(tournament_id)
-    }
-
-    async fn get_current_match(&self, discord_id: &UserId) -> Result<Option<Match>, Self::Error> {
-        let tournament_id = self
-            .get_tournament_id_by_player(discord_id)
-            .await?
-            .ok_or_else(|| anyhow!("No tournament found for player"))?;
-        let current_round = self.current_round(tournament_id).await?;
-        let current_match = sqlx::query!(
-            r#"
-            SELECT 
-                m.match_id, 
-                m.winner, 
-                m.score,
-                m.start,
-                m.end
-            FROM 
-                matches AS m
-            INNER JOIN 
-                match_players AS mp
-            ON 
-                m.match_id = mp.match_id
-            WHERE 
-                mp.discord_id = $1
-                AND m.match_id LIKE $2
-            ORDER BY 
-                m.match_id DESC
-            LIMIT 1
-            "#,
-            discord_id.to_string(),
-            format!("{}.{}.%", tournament_id, current_round)
-        )
-        .fetch_optional(&self.pool)
-        .await?
-        .map(|row| Match {
-            match_id: row.match_id,
-            match_players: Vec::with_capacity(2),
-            winner: row.winner,
-            score: row.score,
-            start: row.start,
-            end: row.end,
-        });
-        match current_match {
-            None => Ok(None),
-            Some(mut cm) => {
-                let mut players = sqlx::query_as!(
-                    MatchPlayer,
-                    r#"
-                    SELECT 
-                        mp.match_id,
-                        mp.discord_id,
-                        mp.player_type AS "player_type: PlayerType",
-                        mp.ready
-                    FROM 
-                        match_players AS mp
-                    WHERE 
-                        mp.match_id = $1
-                    "#,
-                    cm.match_id
-                )
-                .fetch_all(&self.pool)
-                .await?;
-                cm.match_players.append(&mut players);
-                Ok(Some(cm))
-            }
-        }
-    }
-
-    async fn get_all_matches(&self, discord_id: &UserId) -> Result<Vec<Match>, Self::Error> {
-        let mut matches = sqlx::query!(
-            r#"
-            SELECT 
-                m.match_id, 
-                m.winner, 
-                m.score,
-                m.start,
-                m.end
-            FROM
-                matches AS m
-            INNER JOIN 
-                match_players AS mp
-            ON 
-                m.match_id = mp.match_id
-            WHERE 
-                mp.discord_id = $1
-            ORDER BY 
-                m.match_id DESC
-            "#,
-            discord_id.to_string()
-        )
-        .fetch_all(&self.pool)
-        .await?
-        .into_iter()
-        .map(|row| Match {
-            match_id: row.match_id,
-            match_players: Vec::with_capacity(2),
-            winner: row.winner,
-            score: row.score,
-            start: row.start,
-            end: row.end,
-        })
-        .collect::<Vec<Match>>();
-        for m in matches.iter_mut() {
-            let id = m.match_id.clone();
-            let mut players = self.get_match_players(&id).await?;
-            m.match_players.append(&mut players);
-        }
-        Ok(matches)
-    }
-}
-pub trait TournamentDatabase {
-    async fn set_mode(&self, tournament_id: i32, mode: impl Into<Mode>) -> Result<(), Self::Error>;
-    async fn resume(&self, tournament_id: i32) -> Result<(), Self::Error>;
-    async fn current_round(&self, tournament_id: i32) -> Result<i32, Self::Error>;
-    type Error;
-    /// Creates a tournament in the database, returning the tournament id.
-    async fn create_tournament(
-        &self,
-        guild_id: &GuildId,
-        name: &str,
-        mode: &Mode,
-        tournament_id: impl Into<Option<i32>>,
-        role_id: &RoleId,
-        announcement_channel_id: &ChannelId,
-        notification_channel_id: &ChannelId,
-        wins_required: i32,
-    ) -> Result<i32, Self::Error>;
-
-    /// Updates the status of a tournament.
-    async fn set_tournament_status(
-        &self,
-        tournament_id: i32,
-        new_status: TournamentStatus,
-    ) -> Result<(), Self::Error>;
-
-    /// Retrieves a tournament from the database given a guild id and tournament id.
-    async fn get_tournament(
-        &self,
-        guild_id: &GuildId,
-        tournament_id: i32,
-    ) -> Result<Option<Tournament>, Self::Error>;
-
-    /// Retrieves all tournaments from the database.
-    async fn get_all_tournaments(&self, guild_id: &GuildId)
-        -> Result<Vec<Tournament>, Self::Error>;
-
-    /// Retrieves all active tournaments from the database.
-    ///
-    /// This will get all active tournaments that have their status set to either "pending",
-    /// "started", or "paused".
-    async fn get_active_tournaments(
-        &self,
-        guild_id: &GuildId,
-    ) -> Result<Vec<Tournament>, Self::Error>;
-
-    /// Retrieves all active tournaments that the player has currently entered.
-    ///
-    /// Note: in the current design, a player can only be in one active tournament at a time.
-    /// This rule should be enforced at the bot command level.
-    /// This method will still return multiple active tournaments if the player is in multiple active tournaments.
-    async fn get_player_active_tournaments(
-        &self,
-        guild_id: &GuildId,
-        discord_id: &UserId,
-    ) -> Result<Vec<Tournament>, Self::Error>;
-
-    /// Deletes a tournament from the database.
-    async fn delete_tournament(&self, tournament_id: i32) -> Result<(), Self::Error>;
-
-    /// Sets the current map for a given tournament.
-    ///
-    /// All matches must be done in the current map in order for them to be counted.
-    async fn set_map(&self, tournament_id: i32, map: &BrawlMap) -> Result<(), Self::Error>;
-
-    /// Enters a user into a tournament.
-    async fn enter_tournament(
-        &self,
-        tournament_id: i32,
-        discord_id: &UserId,
-    ) -> Result<(), Self::Error>;
-
-    /// Exits a user from a tournament.
-    async fn exit_tournament(
-        &self,
-        tournament_id: &i32,
-        discord_id: &UserId,
-    ) -> Result<(), Self::Error>;
-
-    /// Get an active tournament of a player by their discord id.
-    async fn get_active_tournaments_from_player(
-        &self,
-        discord_id: &UserId,
-    ) -> Result<Vec<Tournament>, Self::Error>;
-
-    /// Sets the number of wins required to win each round of the tournament.
-    async fn set_wins_required(
-        &self,
-        tournament_id: &i32,
-        wins_required: &i32,
-    ) -> Result<(), Self::Error>;
-
-    /// Gets all players in a tournament.
-    async fn get_tournament_players(&self, tournament_id: i32) -> Result<Vec<Player>, Self::Error>;
-
-    /// Updates the total number of rounds a tournament has.
-    ///
-    /// Useful for when a tournament starts because the number of rounds can only be determined
-    /// when the number of contestants are known.
-    async fn set_rounds(&self, tournament_id: i32, rounds: i32) -> Result<(), Self::Error>;
-
-    /// Updates the current round of the tournament
-    ///
-    /// The caller is responsible to check if calls to this method will make a tournament's current
-    /// round exceed its total number of rounds.
-    async fn set_current_round(&self, tournament_id: i32, round: i32) -> Result<(), Self::Error>;
-
-    ///Pauses a tournament
-    async fn pause(&self, tournament_id: i32) -> Result<(), Self::Error>;
-}
-
-impl TournamentDatabase for PgDatabase {
-    type Error = BotError;
-    async fn create_tournament(
-        &self,
-        guild_id: &GuildId,
-        name: &str,
-        mode: &Mode,
-        tournament_id: impl Into<Option<i32>>,
-        role_id: &RoleId,
-        announcement_channel_id: &ChannelId,
-        notification_channel_id: &ChannelId,
-        wins_required: i32,
-    ) -> Result<i32, Self::Error> {
-        let timestamp_time = chrono::offset::Utc::now().timestamp();
-
-        let tournament_id = match tournament_id.into() {
-            None => {
-                sqlx::query!(
-                    r#"
-            INSERT INTO tournaments (guild_id, name, mode, created_at, rounds, current_round, tournament_role_id, announcement_channel_id, notification_channel_id, wins_required)
-            VALUES ($1, $2, $3, $4, 0, 0, $5, $6, $7, $8)
-            RETURNING tournament_id
-            "#,
-                    guild_id.to_string(),
-                    name,
-                    *mode as Mode,
-                    timestamp_time,
-                    role_id.to_string(),
-                    announcement_channel_id.to_string(),
-                    notification_channel_id.to_string(),
-                    wins_required
-                )
-                .fetch_one(&self.pool)
-                .await?
-                .tournament_id
-            }
-            Some(custom_id) => {
-                sqlx::query!(
-                    r#"
-            INSERT INTO tournaments (guild_id, name, mode, created_at, tournament_id, rounds, current_round, tournament_role_id, announcement_channel_id, notification_channel_id)
-            VALUES ($1, $2, $3, $4, 0, 0, $5, $6, $7, $8)
-            ON CONFLICT (tournament_id) DO NOTHING
-            "#,
-                    guild_id.to_string(),
-                    name,
-                    *mode as Mode,
-                    timestamp_time,
-                    custom_id,
-                    role_id.to_string(),
-                    announcement_channel_id.to_string(),
-                    notification_channel_id.to_string()
-                )
-                .execute(&self.pool)
-                .await?;
-                custom_id
-            }
-        };
-
-        Ok(tournament_id)
-    }
-
-    async fn set_tournament_status(
-        &self,
-        tournament_id: i32,
-        new_status: TournamentStatus,
-    ) -> Result<(), Self::Error> {
-        sqlx::query!(
-            r#"
-            UPDATE tournaments
-            SET status = $2
-            WHERE tournament_id = $1
-            "#,
-            tournament_id,
-            new_status as TournamentStatus,
-        )
-        .execute(&self.pool)
-        .await?;
-
-        Ok(())
-    }
-
-    async fn get_tournament(
-        &self,
-        guild_id: &GuildId,
-        tournament_id: i32,
-    ) -> Result<Option<Tournament>, Self::Error> {
-        let tournament = sqlx::query!(
-            r#"
-            SELECT 
-            t.tournament_id, 
-                t.guild_id, 
-                t.name, 
-                t.status AS "status: TournamentStatus",
-                t.rounds, 
-                t.current_round, 
-                t.created_at, 
-                t.start_time, 
-                t.mode AS "mode: Mode",
-                t.tournament_role_id, 
-                t.wins_required, 
-                t.announcement_channel_id, 
-                t.notification_channel_id, 
-                b.id as "map_id", 
-                b.name as "map_name",
-                b.disabled as "map_disabled"
-            FROM 
-                tournaments AS t
-            INNER JOIN 
-                brawl_maps AS b
-            ON 
-                t.map = b.id
-            WHERE 
-                t.guild_id = $1 AND t.tournament_id = $2
-            ORDER BY 
-                t.created_at DESC
-            LIMIT 1;
-            
-        "#,
-            guild_id.to_string(),
-            tournament_id,
-        )
-        .fetch_optional(&self.pool)
-        .await?
-        .map(|row| Tournament {
-            tournament_id: row.tournament_id,
-            guild_id: row.guild_id,
-            name: row.name,
-            status: row.status,
-            rounds: row.rounds,
-            current_round: row.current_round,
-            created_at: row.created_at,
-            start_time: row.start_time,
-            mode: row.mode,
-            map: BrawlMap {
-                id: row.map_id,
-                name: row.map_name,
-                disabled: row.map_disabled,
-            },
-            wins_required: row.wins_required,
-            tournament_role_id: row.tournament_role_id,
-            announcement_channel_id: row.announcement_channel_id,
-            notification_channel_id: row.notification_channel_id,
-        });
-        Ok(tournament)
-    }
-
-    async fn get_all_tournaments(
-        &self,
-        guild_id: &GuildId,
-    ) -> Result<Vec<Tournament>, Self::Error> {
-        let tournaments = sqlx::query!(
-            r#"
-            SELECT 
-                t.tournament_id, 
-                t.guild_id, t.name, 
-                t.status as "status: TournamentStatus", 
-                t.rounds, t.current_round, 
-                t.created_at, t.start_time, 
-                t.mode as "mode: Mode", 
-                t.wins_required, 
-                t.tournament_role_id, 
-                t.announcement_channel_id, 
-                t.notification_channel_id, 
-                bm.id as "map_id", 
-                bm.name as "map_name",
-                bm.disabled as "map_disabled"
-            FROM tournaments t
-            INNER JOIN brawl_maps bm 
-            ON t.map = bm.id
-            WHERE t.guild_id = $1
-            ORDER BY t.created_at DESC
-            "#,
-            guild_id.to_string()
-        )
-        .fetch_all(&self.pool)
-        .await?
-        .into_iter()
-        .map(|row| Tournament {
-            tournament_id: row.tournament_id,
-            guild_id: row.guild_id,
-            name: row.name,
-            status: row.status,
-            rounds: row.rounds,
-            current_round: row.current_round,
-            created_at: row.created_at,
-            start_time: row.start_time,
-            mode: row.mode,
-            map: BrawlMap {
-                id: row.map_id,
-                name: row.map_name,
-                disabled: row.map_disabled,
-            },
-            wins_required: row.wins_required,
-            tournament_role_id: row.tournament_role_id,
-            announcement_channel_id: row.announcement_channel_id,
-            notification_channel_id: row.notification_channel_id,
-        })
-        .collect::<Vec<Tournament>>();
-
-        Ok(tournaments)
-    }
-
-    async fn get_active_tournaments(
-        &self,
-        guild_id: &GuildId,
-    ) -> Result<Vec<Tournament>, Self::Error> {
-        let tournaments = sqlx::query!(
-            r#"
-            SELECT
-                t.tournament_id, 
-                t.guild_id, t.name, 
-                t.status as "status: TournamentStatus", 
-                t.rounds, t.current_round, 
-                t.created_at, t.start_time, 
-                t.mode as "mode: Mode", 
-                t.wins_required, 
-                t.tournament_role_id, 
-                t.announcement_channel_id, 
-                t.notification_channel_id, 
-                b.id as "map_id", 
-                b.name as "map_name",
-                b.disabled as "map_disabled"
-            FROM tournaments AS t
-            INNER JOIN brawl_maps AS b 
-            ON t.map = b.id
-            WHERE t.guild_id = $1 AND t.status != 'inactive'
-            "#,
-            guild_id.to_string()
-        )
-        .fetch_all(&self.pool)
-        .await?
-        .into_iter()
-        .map(|row| Tournament {
-            tournament_id: row.tournament_id,
-            guild_id: row.guild_id,
-            name: row.name,
-            status: row.status,
-            rounds: row.rounds,
-            current_round: row.current_round,
-            created_at: row.created_at,
-            start_time: row.start_time,
-            mode: row.mode,
-            map: BrawlMap {
-                id: row.map_id,
-                name: row.map_name,
-                disabled: row.map_disabled,
-            },
-            wins_required: row.wins_required,
-            tournament_role_id: row.tournament_role_id,
-            announcement_channel_id: row.announcement_channel_id,
-            notification_channel_id: row.notification_channel_id,
-        })
-        .collect::<Vec<Tournament>>();
-
-        Ok(tournaments)
-    }
-
-    async fn get_player_active_tournaments(
-        &self,
-        guild_id: &GuildId,
-        discord_id: &UserId,
-    ) -> Result<Vec<Tournament>, Self::Error> {
-        let tournaments = sqlx::query!(
-            r#"
-            SELECT
-                t.tournament_id, 
-                t.guild_id, t.name, 
-                t.status as "status: TournamentStatus", 
-                t.rounds, t.current_round, 
-                t.created_at, t.start_time, 
-                t.mode as "mode: Mode", 
-                t.wins_required, 
-                t.tournament_role_id, 
-                t.announcement_channel_id, 
-                t.notification_channel_id, 
-                b.id as "map_id", 
-                b.name as "map_name",
-                b.disabled as "map_disabled"
-FROM tournaments AS t
-INNER JOIN tournament_players AS tp ON t.tournament_id = tp.tournament_id
-INNER JOIN brawl_maps AS b ON t.map = b.id
-WHERE t.guild_id = $1 AND (t.status = 'pending' OR t.status = 'started') AND tp.discord_id = $2;
-            "#,
-            guild_id.to_string(),
-            discord_id.to_string(),
-        )
-        .fetch_all(&self.pool)
-        .await?
-        .into_iter()
-        .map(|row| Tournament {
-            tournament_id: row.tournament_id,
-            guild_id: row.guild_id,
-            name: row.name,
-            status: row.status,
-            rounds: row.rounds,
-            current_round: row.current_round,
-            created_at: row.created_at,
-            start_time: row.start_time,
-            mode: row.mode,
-            map: BrawlMap {
-                id: row.map_id,
-                name: row.map_name,
-                disabled: row.map_disabled,
-            },
-            wins_required: row.wins_required,
-            tournament_role_id: row.tournament_role_id,
-            announcement_channel_id: row.announcement_channel_id,
-            notification_channel_id: row.notification_channel_id,
-        })
-        .collect::<Vec<Tournament>>();
-        Ok(tournaments)
-    }
-
-    async fn delete_tournament(&self, tournament_id: i32) -> Result<(), Self::Error> {
-        sqlx::query!(
-            r#"
-            DELETE FROM tournaments
-            WHERE tournament_id = $1
-            "#,
-            tournament_id
-        )
-        .execute(&self.pool)
-        .await?;
-
-        Ok(())
-    }
-
-    async fn enter_tournament(
-        &self,
-        tournament_id: i32,
-        discord_id: &UserId,
-    ) -> Result<(), Self::Error> {
-        sqlx::query!(
-            r#"
-            INSERT INTO tournament_players (tournament_id, discord_id)
-            VALUES ($1, $2)
-            ON CONFLICT (tournament_id, discord_id)
-            DO NOTHING
-            "#,
-            tournament_id,
-            discord_id.to_string()
-        )
-        .execute(&self.pool)
-        .await?;
-
-        Ok(())
-    }
-
-    async fn exit_tournament(
-        &self,
-        tournament_id: &i32,
-        discord_id: &UserId,
-    ) -> Result<(), Self::Error> {
-        sqlx::query!(
-            r#"
-            DELETE FROM tournament_players
-            WHERE tournament_id = $1 AND discord_id = $2
-            "#,
-            tournament_id,
-            discord_id.to_string()
-        )
-        .execute(&self.pool)
-        .await?;
-        Ok(())
-    }
-
-    async fn get_active_tournaments_from_player(
-        &self,
-        discord_id: &UserId,
-    ) -> Result<Vec<Tournament>, Self::Error> {
-        let tournament = sqlx::query!(
-            r#"
-            SELECT
-                t.tournament_id, 
-                t.guild_id, t.name, 
-                t.status as "status: TournamentStatus", 
-                t.rounds, t.current_round, 
-                t.created_at, t.start_time, 
-                t.mode as "mode: Mode", 
-                t.wins_required, 
-                t.tournament_role_id, 
-                t.announcement_channel_id, 
-                t.notification_channel_id, 
-                bm.id as "map_id", 
-                bm.name as "map_name",
-                bm.disabled as "map_disabled"
-            FROM tournaments AS t 
-            JOIN tournament_players AS tp
-            ON tp.tournament_id = t.tournament_id
-            JOIN brawl_maps AS bm
-            ON t.map = bm.id
-            WHERE tp.discord_id = $1
-            AND t.status != 'inactive';
-            "#,
-            discord_id.to_string()
-        )
-        .fetch_all(&self.pool)
-        .await?
-        .into_iter()
-        .map(|row| Tournament {
-            tournament_id: row.tournament_id,
-            guild_id: row.guild_id,
-            name: row.name,
-            status: row.status,
-            rounds: row.rounds,
-            current_round: row.current_round,
-            created_at: row.created_at,
-            start_time: row.start_time,
-            mode: row.mode,
-            map: BrawlMap {
-                id: row.map_id,
-                name: row.map_name,
-                disabled: row.map_disabled,
-            },
-            wins_required: row.wins_required,
-            tournament_role_id: row.tournament_role_id,
-            announcement_channel_id: row.announcement_channel_id,
-            notification_channel_id: row.notification_channel_id,
-        })
-        .collect::<Vec<Tournament>>();
-
-        Ok(tournament)
-    }
-
-    async fn get_tournament_players(&self, tournament_id: i32) -> Result<Vec<Player>, Self::Error> {
-        let players = sqlx::query_as!(
-            Player,
-            r#"
-            SELECT users.discord_id, users.discord_name, users.player_name, users.player_tag, users.icon, users.trophies, users.brawlers, users.deleted
-            FROM tournament_players
-            JOIN users ON tournament_players.discord_id = users.discord_id
-            WHERE tournament_players.tournament_id = $1
-            "#,
-            tournament_id
-        )
-        .fetch_all(&self.pool)
-        .await?;
-
-        Ok(players)
-    }
-
-    async fn set_rounds(&self, tournament_id: i32, rounds: i32) -> Result<(), Self::Error> {
-        sqlx::query!(
-            r#"
-                UPDATE tournaments
-                SET rounds = $1
-                WHERE tournament_id = $2
-                "#,
-            rounds,
-            tournament_id
-        )
-        .execute(&self.pool)
-        .await?;
-
-        Ok(())
-    }
-
-    async fn set_current_round(&self, tournament_id: i32, round: i32) -> Result<(), Self::Error> {
-        sqlx::query!(
-            r#"
-                UPDATE tournaments
-                SET current_round = $1
-                WHERE tournament_id = $2
-                "#,
-            round,
-            tournament_id,
-        )
-        .execute(&self.pool)
-        .await?;
-
-        Ok(())
-    }
-
-    async fn set_map(&self, tournament_id: i32, map: &BrawlMap) -> Result<(), Self::Error> {
-        sqlx::query!(
-            r#"
-            UPDATE tournaments
-            SET map = $1
-            WHERE tournament_id = $2
-            "#,
-            map.id,
-            tournament_id
-        )
-        .execute(&self.pool)
-        .await?;
-        Ok(())
-    }
-
-    async fn set_mode(&self, tournament_id: i32, mode: impl Into<Mode>) -> Result<(), Self::Error> {
-        sqlx::query!(
-            r#"
-            UPDATE tournaments
-            SET mode = $1
-            WHERE tournament_id = $2
-            "#,
-            mode.into() as Mode,
-            tournament_id
-        )
-        .execute(&self.pool)
-        .await?;
-        Ok(())
-    }
-
-    async fn set_wins_required(
-        &self,
-        tournament_id: &i32,
-        wins_required: &i32,
-    ) -> Result<(), Self::Error> {
-        sqlx::query!(
-            r#"
-            UPDATE tournaments
-            SET wins_required = $1
-            WHERE tournament_id = $2
-            "#,
-            wins_required,
-            tournament_id
-        )
-        .execute(&self.pool)
-        .await?;
-
-        Ok(())
-    }
-
-    async fn current_round(&self, tournament_id: i32) -> Result<i32, Self::Error> {
-        let round = sqlx::query!(
-            r#"
-            SELECT current_round
-            FROM tournaments
-            WHERE tournament_id = $1
-            "#,
-            tournament_id
-        )
-        .fetch_one(&self.pool)
-        .await?
-        .current_round;
-
-        Ok(round)
-    }
-
-    async fn pause(&self, tournament_id: i32) -> Result<(), Self::Error> {
-        sqlx::query!(
-            r#"
-            UPDATE tournaments
-            SET status = 'paused'
-            WHERE tournament_id = $1
-            "#,
-            tournament_id
-        )
-        .execute(&self.pool)
-        .await?;
-        Ok(())
-    }
-
-    async fn resume(&self, tournament_id: i32) -> Result<(), Self::Error> {
-        sqlx::query!(
-            r#"
-            UPDATE tournaments
-            SET status = 'started'
-            WHERE tournament_id = $1
-            "#,
-            tournament_id
-        )
-        .execute(&self.pool)
-        .await?;
-        Ok(())
-    }
-}
-
-pub trait MatchDatabase {
-    async fn count_finished_matches(&self, tournament_id: i32, round: i32)
-        -> Result<i64, BotError>;
-    type Error;
-    /// Creates a match associated with a tournament.
-    async fn create_match(
-        &self,
-        tournament_id: i32,
-        round: i32,
-        sequence_in_round: i32,
-    ) -> Result<(), Self::Error>;
-
-    /// Enter a player into a match
-    async fn enter_match(
-        &self,
-        match_id: &str,
-        discord_id: &UserId,
-        player_type: PlayerType,
-    ) -> Result<(), Self::Error>;
-
-    /// Retrieves all players in a given match.
-    async fn get_match_players(&self, match_id: &str) -> Result<Vec<MatchPlayer>, Self::Error>;
-
-    /// Retrieves a match by its id.
-    async fn get_match_by_id(&self, match_id: &str) -> Result<Option<Match>, Self::Error>;
-
-    /// Retrieves a match by the player's discord id.
-    ///
-    /// This will retrive the match with the highest round number that does not yet have a winner.
-    async fn get_match_by_player(
-        &self,
-        tournament_id: i32,
-        discord_id: &UserId,
-    ) -> Result<Option<Match>, Self::Error>;
-
-    /// Retrieves all matches associated with a tournament.
-    ///
-    /// Pass in a None for the round number to retrieve all matches for the tournament.
-    async fn get_matches_by_tournament(
-        &self,
-        tournament_id: i32,
-        round: impl Into<Option<i32>>,
-    ) -> Result<Vec<Match>, Self::Error>;
-}
-
-impl MatchDatabase for PgDatabase {
-    type Error = BotError;
-    async fn create_match(
-        &self,
-        tournament_id: i32,
-        round: i32,
-        sequence_in_round: i32,
-    ) -> Result<(), Self::Error> {
-        let match_id = Match::generate_id(tournament_id, round, sequence_in_round);
-        let start = chrono::Utc::now().timestamp();
-        sqlx::query!(
-            r#"
-            INSERT INTO matches (match_id, score, start)
-            VALUES ($1, $2, $3)
-            ON CONFLICT (match_id) DO NOTHING
-            "#,
-            match_id,
-            "0-0",
-            start,
-        )
-        .execute(&self.pool)
-        .await?;
-
-        Ok(())
-    }
-
-    async fn enter_match(
-        &self,
-        match_id: &str,
-        discord_id: &UserId,
-        player_type: PlayerType,
-    ) -> Result<(), Self::Error> {
-        sqlx::query!(
-            r#"
-            INSERT INTO match_players (match_id, discord_id, player_type, ready)
-            VALUES ($1, $2, $3, false)
-            ON CONFLICT (match_id, discord_id) DO NOTHING
-            "#,
-            match_id,
-            discord_id.to_string(),
-            player_type as PlayerType
-        )
-        .execute(&self.pool)
-        .await?;
-
-        Ok(())
-    }
-
-    async fn get_match_players(&self, match_id: &str) -> Result<Vec<MatchPlayer>, Self::Error> {
-        // ORDER BY discord_id ensures we always get the players in the same order.
-        let players = sqlx::query_as!(
-            MatchPlayer,
-            r#"
-                SELECT match_id, discord_id, player_type as "player_type: PlayerType", ready
-                FROM match_players
-                WHERE match_id = $1
-                ORDER BY discord_id
-                "#,
-            match_id
-        )
-        .fetch_all(&self.pool)
-        .await?;
-
-        Ok(players)
-    }
-
-    async fn get_match_by_id(&self, match_id: &str) -> Result<Option<Match>, Self::Error> {
-        let players = self.get_match_players(match_id).await?;
-        let bracket = match sqlx::query!(
-            r#"
-            SELECT match_id, winner, score, start, "end"
-            FROM matches
-            WHERE match_id = $1
-            ORDER BY SPLIT_PART(match_id, '.', 2)::int DESC
-            LIMIT 1
-            "#,
-            match_id
-        )
-        .fetch_optional(&self.pool)
-        .await?
-        {
-            Some(r) => Some(Match {
-                match_id: r.match_id,
-                match_players: players,
-                winner: r.winner,
-                score: r.score,
-                start: r.start,
-                end: r.end,
-            }),
-            None => None,
-        };
-
-        Ok(bracket)
-    }
-
-    async fn get_match_by_player(
-        &self,
-        tournament_id: i32,
-        discord_id: &UserId,
-    ) -> Result<Option<Match>, Self::Error> {
-        let bracket = match sqlx::query!(
-            r#"
-            SELECT 
-                match_id, 
-                winner, 
-                score, 
-                start, 
-                "end"
-            FROM matches
-            WHERE 
-                SPLIT_PART(match_id, '.', 1)::int = $1 -- Extract and match the tournament part
-                AND match_id IN (
-                    SELECT match_id
-                    FROM match_players
-                    WHERE discord_id = $2
-                )
-            ORDER BY 
-                SPLIT_PART(match_id, '.', 2)::int DESC -- Order by round part
-            LIMIT 1
-            "#,
-            tournament_id,
-            discord_id.to_string(),
-        )
-        .fetch_optional(&self.pool)
-        .await?
-        {
-            Some(r) => {
-                let players = self.get_match_players(&r.match_id).await?;
-                Some(Match {
-                    match_id: r.match_id,
-                    match_players: players,
-                    winner: r.winner,
-                    score: r.score,
-                    start: r.start,
-                    end: r.end,
-                })
-            }
-            None => None,
-        };
-
-        Ok(bracket)
-    }
-
-    async fn get_matches_by_tournament(
-        &self,
-        tournament_id: i32,
-        round: impl Into<Option<i32>>,
-    ) -> Result<Vec<Match>, Self::Error> {
-        // Temp struct necessary because sqlx Records save query metadata, making them incompatible
-        // with match statements
-        struct TempMatch {
-            match_id: String,
-            winner: Option<String>,
-            score: String,
-            start: Option<i64>,
-            end: Option<i64>,
-        }
-
-        let records = match round.into() {
-            Some(round) => {
-                sqlx::query_as!(
-                    TempMatch,
-                    r#"
-                    SELECT 
-                        match_id, 
-                        winner, 
-                        score, 
-                        start, 
-                        "end"
-                    FROM matches
-                    WHERE 
-                        SPLIT_PART(match_id, '.', 1)::int = $1 -- tournament part
-                        AND SPLIT_PART(match_id, '.', 2)::int = $2 -- round part (convert to int if needed)
-                    ORDER BY SPLIT_PART(match_id, '.', 3)::int -- sequence part
-                "#,
-                    tournament_id,
-                    round
-                )
-                .fetch_all(&self.pool)
-                .await?
-            }
-            None => {
-                sqlx::query_as!(
-                    TempMatch,
-                    r#"
-                    SELECT 
-                        match_id, 
-                        winner, 
-                        score, 
-                        start, 
-                        "end"
-                    FROM matches
-                    WHERE 
-                        SPLIT_PART(match_id, '.', 1)::int = $1 -- tournament part
-                    ORDER BY 
-                        SPLIT_PART(match_id, '.', 2)::int DESC, -- round part in descending order
-                        SPLIT_PART(match_id, '.', 3)::int       -- sequence part
-                    "#,
-                    tournament_id
-                )
-                .fetch_all(&self.pool)
-                .await?
-            }
-        };
-
-        let mut brackets = Vec::new();
-        for record in records {
-            let players = self.get_match_players(&record.match_id).await?;
-            brackets.push(Match {
-                match_id: record.match_id,
-                match_players: players,
-                winner: record.winner,
-                score: record.score,
-                start: record.start,
-                end: record.end,
-            });
-        }
-        Ok(brackets)
-    }
-
-    async fn count_finished_matches(
-        &self,
-        tournament_id: i32,
-        round: i32,
-    ) -> Result<i64, BotError> {
-        let count = sqlx::query!(
-            r#"
-            SELECT COUNT(*)
-            FROM matches
-            WHERE 
-                SPLIT_PART(match_id, '.', 1)::int = $1 -- tournament part
-                AND SPLIT_PART(match_id, '.', 2)::int = $2 -- round part
-                AND winner IS NOT NULL
-            "#,
-            tournament_id,
-            round
-        )
-        .fetch_one(&self.pool)
-        .await?
-        .count;
-        Ok(count.unwrap_or(0))
-    }
-}
-pub trait BattleDatabase {
-    async fn get_battle(&self, record_id: i64) -> Result<Vec<Battle>, Self::Error>;
-    async fn get_record(&self, match_id: &str) -> Result<Option<BattleRecord>, Self::Error>;
-    async fn add_event(&self, event: &Event, battle_id: i64) -> Result<i64, Self::Error>;
-    async fn add_battle_class(
-        &self,
-        battle_class: &BattleClass,
-        battle_id: i64,
-    ) -> Result<i64, Self::Error>;
-    type Error;
-    async fn add_record(&self, record: &BattleRecord) -> Result<i64, Self::Error>;
-    async fn add_battle(&self, battle: &Battle, record_id: i64) -> Result<i64, Self::Error>;
-}
-
-impl BattleDatabase for PgDatabase {
-    type Error = BotError;
-    async fn add_record(&self, record: &BattleRecord) -> Result<i64, Self::Error> {
-        let id = sqlx::query!(
-            r#"
-            INSERT INTO battle_records (record_id,match_id)
-            VALUES ($1, $2)
-            RETURNING record_id
-            "#,
-            record.record_id,
-            record.match_id
-        )
-        .fetch_one(&self.pool)
-        .await?
-        .record_id;
-        Ok(id)
-    }
-
-    async fn add_battle(&self, battle: &Battle, record_id: i64) -> Result<i64, Self::Error> {
-        let query = sqlx::query!(
-            r#"
-            INSERT INTO battles (record_id, battle_time)
-            VALUES ($1, $2)
-            RETURNING id
-            "#,
-            record_id,
-            battle.battle_time
-        )
-        .fetch_one(&self.pool)
-        .await?;
-        Ok(query.id)
-    }
-
-    async fn add_battle_class(
-        &self,
-        battle_class: &BattleClass,
-        battle_id: i64,
-    ) -> Result<i64, Self::Error> {
-        let query = sqlx::query!(
-            r#"
-            INSERT INTO battle_classes (battle_id, mode, battle_type, result, duration, trophy_change, teams)
-            VALUES ($1, $2, $3, $4, $5, $6, $7)
-            RETURNING id
-            "#,
-            battle_id,
-            battle_class.mode as Mode,
-            battle_class.battle_type as BattleType,
-            battle_class.result as BattleResult,
-            battle_class.duration,
-            battle_class.trophy_change.unwrap_or(0),
-            battle_class.teams, // teams as JSONB
-        )
-        .fetch_one(&self.pool)
-        .await?;
-        Ok(query.id)
-    }
-
-    async fn add_event(&self, event: &Event, battle_id: i64) -> Result<i64, Self::Error> {
-        let query = sqlx::query!(
-            r#"
-            INSERT INTO events (mode, map, battle_id)
-            VALUES ($1, $2, $3)
-            RETURNING id
-            "#,
-            event.mode as Mode,
-            event.map.id,
-            battle_id
-        )
-        .fetch_one(&self.pool)
-        .await?;
-        Ok(query.id)
-    }
-
-    async fn get_record(&self, match_id: &str) -> Result<Option<BattleRecord>, Self::Error> {
-        let record = sqlx::query!(
-            r#"
-            SELECT *
-            FROM battle_records
-            WHERE match_id = $1
-            "#,
-            match_id
-        )
-        .fetch_optional(&self.pool)
-        .await?;
-        let record_id = record
-            .map(|r| r.record_id)
-            .ok_or(anyhow!("No record found"))?;
-        let battles = self.get_battle(record_id).await?;
-        Ok(Some(BattleRecord {
-            record_id,
-            match_id: match_id.to_string(),
-            battles,
-        }))
-    }
-
-    async fn get_battle(&self, record_id: i64) -> Result<Vec<Battle>, Self::Error> {
-        // Fetch all battles based on record_id
-        let battles = sqlx::query!(
-            r#"
-            SELECT *
-            FROM battles
-            WHERE record_id = $1
-            "#,
-            record_id
-        )
-        .fetch_all(&self.pool)
-        .await?;
-        let battle_ids: Vec<i64> = battles.iter().map(|b| b.id).collect();
-        let (battle_classes, events) = join!(
-            sqlx::query!(
-                r#"
-                SELECT 
-                    bc.id,
-                    bc.battle_id,
-                    bc.mode AS "mode: Mode",
-                    bc.battle_type AS "battle_type: BattleType",
-                    bc.result AS "result: BattleResult",
-                    bc.duration,
-                    bc.trophy_change,
-                    bc.teams
-                FROM battle_classes AS bc
-                WHERE battle_id = ANY($1)
-                "#,
-                &battle_ids
-            )
-            .fetch_all(&self.pool),
-            sqlx::query!(
-                r#"
-                SELECT 
-                    e.id,
-                    e.mode AS "mode: Mode",
-                    e.map,
-                    e.battle_id
-                FROM events AS e
-                WHERE battle_id = ANY($1)
-                "#,
-                &battle_ids
-            )
-            .fetch_all(&self.pool)
-        );
-        let battle_classes = battle_classes?;
-        let events = events?;
-        let mut map_ids: Vec<i64> = vec![];
-        for event in events.iter() {
-            let id: i32 = event.map.ok_or(anyhow!("No map found"))?;
-            map_ids.push(id as i64);
-        }
-
-        let maps: Vec<BrawlMap> = sqlx::query_as!(
-            BrawlMap,
-            r#"
-            SELECT bm.id, bm.name, bm.disabled
-            FROM events AS e
-            JOIN brawl_maps AS bm
-            ON e.map = bm.id
-            WHERE e.battle_id = ANY($1)
-            "#,
-            &map_ids
-        )
-        .fetch_all(&self.pool)
-        .await?;
-        let mut battles_with_details = Vec::new();
-        for record in battles {
-            let battle_class = battle_classes
-                .iter()
-                .find(|bc| bc.battle_id == record.id)
-                .ok_or_else(|| anyhow!("Battle class not found for battle id: {}", record.id))?;
-            let event = events
-                .iter()
-                .find(|e| e.battle_id.unwrap() == record.id)
-                .ok_or_else(|| anyhow!("Event not found for battle id: {}", record.id))?;
-            let battle = Battle {
-                id: record.id,
-                battle_time: record.battle_time,
-                record_id: record.record_id,
-                battle_class: BattleClass {
-                    id: battle_class.id,
-                    battle_id: battle_class.battle_id,
-                    mode: battle_class.mode,
-                    battle_type: battle_class.battle_type,
-                    result: battle_class.result,
-                    duration: battle_class.duration,
-                    trophy_change: battle_class.trophy_change,
-                    teams: battle_class.teams.clone(),
-                },
-                event: Event {
-                    id: event.id,
-                    mode: event.mode.unwrap() as Mode,
-                    map: maps
-                        .iter()
-                        .find(|m| m.id == event.map.unwrap_or(0))
-                        .unwrap()
-                        .clone(),
-                    battle_id: event.battle_id.unwrap(),
-                },
-            };
-            battles_with_details.push(battle);
-        }
-
-        // Return the collected battles
-        Ok(battles_with_details)
-    }
-}
-
-#[allow(async_fn_in_trait)]
-pub trait Database {
-    async fn participants(&self, tournament_id: i32, round: i32) -> Result<i64, Self::Error>;
-    type Error;
-    async fn add_map(&self, map: &BrawlMap) -> Result<(), Self::Error>;
-}
-
-impl Database for PgDatabase {
-    type Error = BotError;
-
-    async fn add_map(&self, map: &BrawlMap) -> Result<(), Self::Error> {
-        sqlx::query!(
-            r#"
-            INSERT INTO brawl_maps (id, name, disabled)
-            VALUES ($1, $2, $3)
-            ON CONFLICT (id) 
-            DO UPDATE 
-            SET name = EXCLUDED.name, 
-                disabled = EXCLUDED.disabled
-            "#,
-            map.id,
-            map.name,
-            map.disabled
-        )
-        .fetch_one(&self.pool)
-        .await?;
-        Ok(())
-    }
-
-    async fn participants(&self, tournament_id: i32, round: i32) -> Result<i64, Self::Error> {
-        let count = sqlx::query!(
-            r#"
-            SELECT COUNT(*)
-            FROM match_players
-            INNER JOIN matches
-            ON match_players.match_id = matches.match_id
-            WHERE SPLIT_PART(matches.match_id, '.', 1)::int = $1 AND SPLIT_PART(matches.match_id, '.', 2)::int = $2
-            "#,
-            tournament_id,
-            round
-        )
-        .fetch_one(&self.pool)
-        .await?
-        .count;
-        Ok(count.unwrap_or(0) as i64)
-    }
-}
->>>>>>> 5fc133a9
+}