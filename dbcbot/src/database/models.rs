<<<<<<< HEAD
use super::{BattleDatabase, Database, MatchDatabase};
use crate::api::official_brawl_stars::TeamPlayer;
use crate::utils::discord::DiscordTrait;
use crate::utils::error::CommonError::*;
use crate::utils::shorthand::BotContextExt;
use crate::{api::official_brawl_stars::Brawler, BotContext, BotError};
use poise::serenity_prelude::{GuildChannel, Role, User, UserId};
use serde::{Deserialize, Serialize};
use std::vec;
use strum::{Display, EnumIter, IntoEnumIterator};

/// Types that can be selected by the user in a dropdown menu.
pub trait Selectable {
    /// The string from the selection that the user sees.
    fn label(&self) -> String;
    /// The ID value used to uniquely identify the selection.
    fn identifier(&self) -> String;
}
/// The manager role configuration for a guild within the database.
#[derive(Serialize, Deserialize)]
pub struct ManagerRoleConfig {
    pub guild_id: String,
    pub manager_role_id: String,
}

impl DiscordTrait for ManagerRoleConfig {}
impl ManagerRoleConfig {
    pub async fn to_manager(&self, ctx: &BotContext<'_>) -> Result<Role, BotError> {
        Self::to_role(ctx, &self.manager_role_id).await
    }
}

/// The configuration for a guild within the database.
#[derive(Serialize, Deserialize)]
pub struct GuildConfig {
    pub guild_id: String,
    pub marshal_role_id: String,
    pub log_channel_id: String,
    pub announcement_channel_id: String,
}

impl DiscordTrait for GuildConfig {}
impl GuildConfig {
    pub async fn marshal(&self, ctx: &BotContext<'_>) -> Result<Role, BotError> {
        Self::to_role(ctx, &self.marshal_role_id).await
    }
    pub async fn log_channel(&self, ctx: &BotContext<'_>) -> Result<GuildChannel, BotError> {
        Self::to_channel(ctx, &self.log_channel_id).await
    }
    pub async fn announcement_channel(
        &self,
        ctx: &BotContext<'_>,
    ) -> Result<GuildChannel, BotError> {
        Self::to_channel(ctx, &self.announcement_channel_id).await
    }
}

/// The status of a tournament. Used to know if a tournament should be paused, retired, etc.
#[derive(Debug, PartialEq, Eq, sqlx::Type, Serialize, Deserialize, Display, Default, Clone)]
#[sqlx(type_name = "tournament_status", rename_all = "snake_case")]
pub enum TournamentStatus {
    #[strum(to_string = "Open")]
    Pending,
    #[strum(to_string = "In progress")]
    Started,
    #[strum(to_string = "Paused")]
    Paused,
    #[strum(to_string = "Inactive ")]
    #[default]
    Inactive,
}

/// A tournament within the database.
#[derive(Debug, Serialize, Deserialize, Default, Clone)]
pub struct Tournament {
    pub tournament_id: i32,
    pub name: String,
    pub guild_id: String,
    pub rounds: i32,
    pub current_round: i32,
    pub created_at: i64,
    pub start_time: Option<i64>,
    pub status: TournamentStatus,
    pub tournament_role_id: String,
    #[serde(default)]
    pub mode: Mode,
    pub map: BrawlMap,
    pub wins_required: i32,
    pub announcement_channel_id: String,
    pub notification_channel_id: String,
}

impl DiscordTrait for Tournament {}

impl Tournament {
    pub async fn announcement_channel(
        &self,
        ctx: &BotContext<'_>,
    ) -> Result<GuildChannel, BotError> {
        Ok(Self::to_channel(ctx, &self.announcement_channel_id)
            .await
            .map_err(|_| ChannelNotExists(self.announcement_channel_id.clone()))?)
    }
    pub async fn notification_channel(
        &self,
        ctx: &BotContext<'_>,
    ) -> Result<GuildChannel, BotError> {
        Ok(Self::to_channel(ctx, &self.announcement_channel_id)
            .await
            .map_err(|_| ChannelNotExists(self.notification_channel_id.clone()))?)
    }
    pub async fn player_role(&self, ctx: &BotContext<'_>) -> Result<Role, BotError> {
        Ok(Self::to_role(ctx, &self.tournament_role_id)
            .await
            .map_err(|_| RoleNotExists(self.tournament_role_id.clone()))?)
    }
    pub fn is_paused(&self) -> bool {
        self.status == TournamentStatus::Paused
    }
    pub fn is_pending(&self) -> bool {
        self.status == TournamentStatus::Pending
    }

    pub async fn count_players_in_current_round(
        &self,
        ctx: &BotContext<'_>,
    ) -> Result<i64, BotError> {
        ctx.data()
            .database
            .participants(self.tournament_id, self.rounds)
            .await
    }

    pub async fn count_finished_matches(&self, ctx: &BotContext<'_>) -> Result<i64, BotError> {
        ctx.data()
            .database
            .count_finished_matches(self.tournament_id, self.rounds)
            .await
    }
}

impl Selectable for Tournament {
    fn label(&self) -> String {
        self.name.clone()
    }
    fn identifier(&self) -> String {
        self.tournament_id.to_string()
    }
}

/// A Discord user within the database.
#[derive(Debug, Serialize, Deserialize, Default, Clone)]
pub struct Player {
    pub discord_id: String,
    pub discord_name: String,
    pub player_tag: String,
    pub player_name: String,
    pub icon: i32,
    pub trophies: i32,
    pub brawlers: sqlx::types::JsonValue, // For match-level brawler bans. Not currently implemented
    pub deleted: bool,
}

impl DiscordTrait for Player {}

impl Player {
    pub async fn user(&self, ctx: &BotContext<'_>) -> Result<User, BotError> {
        Self::to_user(ctx, &self.discord_id).await
    }

    pub fn brawlers(&self) -> Vec<Brawler> {
        serde_json::from_value::<Vec<Brawler>>(self.brawlers.clone()).unwrap_or_default()
    }

    pub fn icon(&self) -> String {
        format!(
            "https://cdn.brawlify.com/profile-icon/regular/{}.png",
            self.icon
        )
    }
}
/// A relational object that links a Discord user to a tournament they've joined.
#[derive(Serialize, Deserialize)]
pub struct TournamentPlayer {
    pub tournament_id: i32,
    pub discord_id: String,
}

impl DiscordTrait for TournamentPlayer {}

impl TournamentPlayer {
    pub async fn user(&self, ctx: &BotContext<'_>) -> Result<User, BotError> {
        Self::to_user(ctx, &self.discord_id).await
    }
}

/// A match within the database, associated with a particular tournament.
///
/// Also known as a bracket to avoid conflicting with the Rust keyword.
#[derive(Debug, Clone, Serialize, Deserialize)]
pub struct Match {
    pub match_id: String,
    pub match_players: Vec<MatchPlayer>,
    pub score: String,
    pub winner: Option<String>,
    pub start: Option<i64>,
    pub end: Option<i64>,
}

impl DiscordTrait for Match {}

impl Match {
    pub fn new(
        tournament_id: i32,
        round: i32,
        sequence_in_round: i32,
        match_players: Vec<MatchPlayer>,
        score: &str,
    ) -> Self {
        Self {
            match_id: Self::generate_id(tournament_id, round, sequence_in_round),
            match_players,
            winner: None,
            score: score.to_string(),
            start: None,
            end: None,
        }
    }

    pub fn generate_id(tournament_id: i32, round: i32, sequence_in_round: i32) -> String {
        format!("{}.{}.{}", tournament_id, round, sequence_in_round)
    }

    /// Retrieves the winning player as a reference to its User type.
    /// The caller is responsible to clone or take ownership of the underlying User type.
    ///
    /// Warning: Cloning may be expensive as the user type contains image data in the form of bytes.
    pub fn get_winning_player(&self) -> Option<&MatchPlayer> {
        let winner_id = match self.winner {
            Some(ref id) => id,
            None => return None,
        };
        self.find_player(
            |p| p.discord_id == *winner_id,
            "Error: Unable to find winning player".to_string(),
        )
        .ok()
    }

    pub fn get_player(&self, discord_id: &str) -> Result<&MatchPlayer, BotError> {
        self.find_player(
            |p| p.discord_id == discord_id,
            format!(
                "Error: Unable to find player with Discord ID {} in match {}",
                discord_id, self.match_id
            ),
        )
    }

    pub fn get_opponent(&self, discord_id: &str) -> Result<&MatchPlayer, BotError> {
        self.find_player(
            |p| p.discord_id != discord_id,
            format!(
                "Error: Unable to find opponent for player with Discord ID {} in match {}",
                discord_id, self.match_id
            ),
        )
    }

    fn find_player<F>(&self, predicate: F, error_message: String) -> Result<&MatchPlayer, BotError>
    where
        F: Fn(&&MatchPlayer) -> bool,
    {
        self.match_players
            .iter()
            .find(predicate)
            .ok_or(UserNotExists(error_message).into())
    }

    pub fn tournament(&self) -> Result<i32, BotError> {
        Ok(self
            .match_id
            .split('.')
            .nth(0)
            .ok_or(TournamentNotExists(self.match_id.clone()))?
            .parse::<i32>()?)
    }

    pub fn round(&self) -> Result<i32, BotError> {
        Ok(self
            .match_id
            .split('.')
            .nth(1)
            .ok_or(RoundNotExists(self.match_id.clone()))?
            .parse::<i32>()?)
    }

    pub fn sequence(&self) -> Result<i32, BotError> {
        Ok(self
            .match_id
            .split('.')
            .nth(2)
            .ok_or(MatchNotExists(self.match_id.clone()))?
            .parse::<i32>()?)
    }

    pub async fn winner(&self, ctx: &BotContext<'_>) -> Result<Option<User>, BotError> {
        match &self.winner {
            Some(winner) => Ok(Some(Self::to_user(ctx, winner).await?)),
            None => Ok(None),
        }
    }

    pub fn is_not_bye(&self) -> bool {
        self.match_players.len() == 2
    }
}

/// A relational entity linking players to matches.
#[derive(Serialize, Deserialize, Debug, Clone)]
pub struct MatchPlayer {
    pub match_id: String,
    pub discord_id: String,
    pub player_type: PlayerType,
    pub ready: bool,
}

impl From<Player> for MatchPlayer {
    fn from(value: Player) -> Self {
        MatchPlayer {
            match_id: "".to_string(),
            discord_id: value.discord_id,
            player_type: PlayerType::Player,
            ready: false,
        }
    }
}

impl MatchPlayer {
    pub async fn to_user(&self, ctx: &BotContext<'_>) -> Result<User, BotError> {
        Ok(UserId::new(self.discord_id.parse()?).to_user(ctx).await?)
    }
}

/// The type of player within a match.
///
/// Used to determine if the slot is occupied by a real player, a dummy (a bye round),
/// or is pending (waiting for a player to reach the bracket).
#[derive(Debug, sqlx::Type, Serialize, Deserialize, Clone)]
#[sqlx(type_name = "player_type", rename_all = "snake_case")]
pub enum PlayerType {
    Player,
    Dummy,
    Pending,
}

/// A match schedule within the database.
#[derive(Serialize, Deserialize)]
pub struct MatchSchedule {
    match_id: String,
    proposed_time: i32,
    time_of_proposal: chrono::DateTime<chrono::Utc>,
    proposer: Option<i32>,
    accepted: bool,
}

#[derive(Serialize, Deserialize, Clone)]
pub struct BattleRecord {
    pub record_id: i64,
    #[serde(default)]
    pub match_id: String,
    #[serde(default)]
    pub battles: Vec<Battle>,
}

impl BattleRecord {
    pub fn new(
        ctx: &BotContext<'_>,
        match_id: String,
        battles: Vec<crate::api::official_brawl_stars::BattleLogItem>,
    ) -> Self {
        Self {
            record_id: ctx.now().timestamp(),
            match_id,
            battles: battles.into_iter().map(Battle::from).collect(),
        }
    }

    pub async fn execute(&self, ctx: &BotContext<'_>) -> Result<(), BotError> {
        let db = &ctx.data().database;
        let record = db.add_record(self).await?;
        for battle in &self.battles {
            let id = db.add_battle(battle, record).await?;
            db.add_event(&battle.event, id).await?;
            db.add_battle_class(&battle.battle_class, id).await?;
        }
        Ok(())
    }
}
#[derive(Serialize, Deserialize, PartialEq, Eq, Clone)]
#[serde(rename_all = "camelCase")]
pub struct Battle {
    #[serde(default)]
    pub id: i64,
    #[serde(default)]
    pub record_id: i64,
    pub battle_time: i64,
    pub battle_class: BattleClass,
    pub event: Event,
}

#[derive(Serialize, Deserialize, PartialEq, Eq, Clone)]
#[serde(rename_all = "camelCase")]
pub struct BattleClass {
    #[serde(default)]
    pub id: i64,
    #[serde(default)]
    pub battle_id: i64,
    #[serde(default)]
    pub mode: Mode,
    pub battle_type: BattleType,
    pub result: BattleResult,
    pub duration: i32,
    pub trophy_change: Option<i32>,
    pub teams: serde_json::Value,
}

impl BattleClass {
    pub fn teams(&self) -> Vec<Vec<TeamPlayer>> {
        serde_json::from_value(self.teams.clone()).unwrap_or_default()
    }
}
#[derive(Serialize, Deserialize, PartialEq, Eq, Clone, Debug)]
pub struct Event {
    #[serde(default)]
    pub id: i64,
    #[serde(default)]
    pub mode: Mode,
    pub map: BrawlMap, // Optional because map can be NULL in the database
    #[serde(default)]
    pub battle_id: i64,
}

#[derive(Debug, Serialize, Deserialize, Eq, Clone)]
pub struct BrawlMap {
    #[serde(default)]
    pub id: i32,
    #[serde(default)]
    pub name: String,
    #[serde(default)]
    pub disabled: bool,
}

impl Default for BrawlMap {
    fn default() -> Self {
        BrawlMap {
            id: 0,
            name: "Any".to_string(),
            disabled: false,
        }
    }
}

impl PartialEq for BrawlMap{
    fn eq(&self, other: &Self) -> bool {
        match self.id{
            0 => true,
            _ => self.id == other.id
        }
    }

    fn ne(&self, other: &Self) -> bool {
        !self.eq(other)
    }
}

#[allow(non_camel_case_types)]
#[derive(
    Debug,
    Default,
    sqlx::Type,
    Serialize,
    Deserialize,
    PartialEq,
    Eq,
    Clone,
    Copy,
    Display,
    poise::ChoiceParameter,
    EnumIter,
)]
#[sqlx(type_name = "mode", rename_all = "snake_case")]
pub enum Mode {
    #[name = "Brawl Ball"]
    #[strum(to_string = "Brawl Ball")]
    brawlBall,
    #[name = "Gem Grab"]
    #[strum(to_string = "Gem Grab")]
    gemGrab,
    #[name = "Heist"]
    #[strum(to_string = "Heist")]
    heist,
    #[name = "Bounty"]
    #[strum(to_string = "Bounty")]
    bounty,
    #[name = "Siege"]
    #[strum(to_string = "Siege")]
    siege,
    #[name = "Solo Showdown"]
    #[strum(to_string = "Solo Showdown")]
    soloShowdown,
    #[name = "Duo Showdown"]
    #[strum(to_string = "Duo Showdown")]
    duoShowdown,
    #[name = "Trio Showdown"]
    #[strum(to_string = "Trio Showdown")]
    trioShowdown,
    #[name = "Hot Zone"]
    #[strum(to_string = "Hot Zone")]
    hotZone,
    #[name = "Knockout"]
    #[strum(to_string = "Knockout")]
    knockout,
    #[name = "Takedown"]
    #[strum(to_string = "Takedown")]
    takedown,
    #[name = "Lone Star"]
    #[strum(to_string = "Lone Star")]
    loneStar,
    #[name = "Big Game"]
    #[strum(to_string = "Big Game")]
    bigGame,
    #[name = "Robo Rumble"]
    #[strum(to_string = "Robo Rumble")]
    roboRumble,
    #[name = "Boss Fight"]
    #[strum(to_string = "Boss Fight")]
    bossFight,
    #[name = "Wipeout"]
    #[strum(to_string = "Wipeout")]
    wipeout,
    #[name = "Duels"]
    #[strum(to_string = "Duels")]
    duels,
    #[name = "Paint Brawl"]
    #[strum(to_string = "Paint Brawl")]
    paintBrawl,
    #[name = "Brawl Ball 5v5"]
    #[strum(to_string = "Brawl Ball 5v5")]
    brawlBall5V5,
    #[name = "Gem Grab 5v5"]
    #[strum(to_string = "Gem Grab 5v5")]
    gemGrab5V5,
    #[name = "Wipeout 5v5"]
    #[strum(to_string = "Wipeout 5v5")]
    wipeout5V5,
    #[name = "Knockout 5v5"]
    #[strum(to_string = "Knockout 5v5")]
    knockOut5V5,
    #[name = "Unknown"]
    #[default]
    #[serde(other)]
    #[strum(to_string = "Unknown")]
    unknown,
}
impl Selectable for Mode {
    fn label(&self) -> String {
        self.to_string()
    }
    fn identifier(&self) -> String {
        match self {
            Mode::brawlBall => "brawlBall".to_string(),
            Mode::gemGrab => "gemGrab".to_string(),
            Mode::heist => "heist".to_string(),
            Mode::bounty => "bounty".to_string(),
            Mode::siege => "siege".to_string(),
            Mode::soloShowdown => "soloShowdown".to_string(),
            Mode::duoShowdown => "duoShowdown".to_string(),
            Mode::trioShowdown => "trioShowdown".to_string(),
            Mode::hotZone => "hotZone".to_string(),
            Mode::knockout => "knockout".to_string(),
            Mode::takedown => "takedown".to_string(),
            Mode::loneStar => "loneStar".to_string(),
            Mode::bigGame => "bigGame".to_string(),
            Mode::roboRumble => "roboRumble".to_string(),
            Mode::bossFight => "bossFight".to_string(),
            Mode::wipeout => "wipeout".to_string(),
            Mode::duels => "duels".to_string(),
            Mode::paintBrawl => "paintBrawl".to_string(),
            Mode::brawlBall5V5 => "brawlBall5V5".to_string(),
            Mode::gemGrab5V5 => "gemGrab5V5".to_string(),
            Mode::wipeout5V5 => "wipeout5V5".to_string(),
            Mode::knockOut5V5 => "knockOut5V5".to_string(),
            Mode::unknown => "unknown".to_string(),
        }
    }
}
impl Mode {
    pub fn from_string(mode: impl Into<String>) -> Self {
        match mode.into().as_str() {
            "brawlBall" | "Brawl Ball" => Self::brawlBall,
            "gemGrab" => Self::gemGrab,
            "heist" => Self::heist,
            "bounty" => Self::bounty,
            "siege" => Self::siege,
            "soloShowdown" => Self::soloShowdown,
            "duoShowdown" => Self::duoShowdown,
            "hotZone" => Self::hotZone,
            "knockout" => Self::knockout,
            "takedown" => Self::takedown,
            "loneStar" => Self::loneStar,
            "bigGame" => Self::bigGame,
            "roboRumble" => Self::roboRumble,
            "bossFight" => Self::bossFight,
            "wipeout" => Self::wipeout,
            "duels" => Self::duels,
            "paintBrawl" => Self::paintBrawl,
            "brawlBall5V5" => Self::brawlBall5V5,
            "gemGrab5V5" => Self::gemGrab5V5,
            "wipeout5V5" => Self::wipeout5V5,
            "knockOut5V5" => Self::knockOut5V5,
            _ => Self::unknown,
        }
    }
    pub fn all() -> Vec<Mode> {
        Mode::iter().collect()
    }
}
#[allow(non_camel_case_types)]
#[derive(
    Debug, Default, sqlx::Type, Serialize, Deserialize, PartialEq, Eq, Clone, Copy, Display,
)]
#[sqlx(type_name = "battle_type", rename_all = "camelCase")]
pub enum BattleType {
    #[strum(to_string = "Ranked")]
    ranked,
    #[strum(to_string = "Friendly")]
    friendly,
    #[strum(to_string = "Unknown")]
    #[default]
    #[serde(other)]
    unknown,
}
#[allow(non_camel_case_types)]
#[derive(
    Debug, Default, sqlx::Type, Serialize, Deserialize, PartialEq, Eq, Clone, Copy, Display,
)]
#[sqlx(type_name = "result", rename_all = "camelCase")]
pub enum BattleResult {
    #[strum(to_string = "Victory")]
    victory,
    #[strum(to_string = "Defeat")]
    defeat,
    #[strum(to_string = "Draw")]
    draw,
    #[strum(to_string = "Unknown")]
    #[default]
    #[serde(other)]
    unknown,
}
=======
use super::{BattleDatabase, Database, MatchDatabase};
use crate::api::official_brawl_stars::TeamPlayer;
use crate::utils::discord::DiscordTrait;
use crate::utils::error::CommonError::*;
use crate::utils::shorthand::BotContextExt;
use crate::{api::official_brawl_stars::Brawler, BotContext, BotError};
use poise::serenity_prelude::{GuildChannel, Role, User, UserId};
use serde::{Deserialize, Serialize};
use std::vec;
use strum::{Display, EnumIter, IntoEnumIterator};

/// Types that can be selected by the user in a dropdown menu.
pub trait Selectable {
    /// The string from the selection that the user sees.
    fn label(&self) -> String;
    /// The ID value used to uniquely identify the selection.
    fn identifier(&self) -> String;
}
/// The manager role configuration for a guild within the database.
#[derive(Serialize, Deserialize)]
pub struct ManagerRoleConfig {
    pub guild_id: String,
    pub manager_role_id: String,
}

impl DiscordTrait for ManagerRoleConfig {}
impl ManagerRoleConfig {
    pub async fn to_manager(&self, ctx: &BotContext<'_>) -> Result<Role, BotError> {
        Self::to_role(ctx, &self.manager_role_id).await
    }
}

/// The configuration for a guild within the database.
#[derive(Serialize, Deserialize)]
pub struct GuildConfig {
    pub guild_id: String,
    pub marshal_role_id: String,
    pub log_channel_id: String,
    pub announcement_channel_id: String,
}

impl DiscordTrait for GuildConfig {}
impl GuildConfig {
    pub async fn marshal(&self, ctx: &BotContext<'_>) -> Result<Role, BotError> {
        Self::to_role(ctx, &self.marshal_role_id).await
    }
    pub async fn log_channel(&self, ctx: &BotContext<'_>) -> Result<GuildChannel, BotError> {
        Self::to_channel(ctx, &self.log_channel_id).await
    }
    pub async fn announcement_channel(
        &self,
        ctx: &BotContext<'_>,
    ) -> Result<GuildChannel, BotError> {
        Self::to_channel(ctx, &self.announcement_channel_id).await
    }
}

/// The status of a tournament. Used to know if a tournament should be paused, retired, etc.
#[derive(Debug, PartialEq, Eq, sqlx::Type, Serialize, Deserialize, Display, Default, Clone)]
#[sqlx(type_name = "tournament_status", rename_all = "snake_case")]
pub enum TournamentStatus {
    #[strum(to_string = "Open")]
    Pending,
    #[strum(to_string = "In progress")]
    Started,
    #[strum(to_string = "Paused")]
    Paused,
    #[strum(to_string = "Inactive ")]
    #[default]
    Inactive,
}

/// A tournament within the database.
#[derive(Debug, Serialize, Deserialize, Default, Clone)]
pub struct Tournament {
    pub tournament_id: i32,
    pub name: String,
    pub guild_id: String,
    pub rounds: i32,
    pub current_round: i32,
    pub created_at: i64,
    pub start_time: Option<i64>,
    pub status: TournamentStatus,
    pub tournament_role_id: String,
    #[serde(default)]
    pub mode: Mode,
    pub map: BrawlMap,
    pub wins_required: i32,
    pub announcement_channel_id: String,
    pub notification_channel_id: String,
}

impl DiscordTrait for Tournament {}

impl Tournament {
    pub async fn announcement_channel(
        &self,
        ctx: &BotContext<'_>,
    ) -> Result<GuildChannel, BotError> {
        Ok(Self::to_channel(ctx, &self.announcement_channel_id)
            .await
            .map_err(|_| ChannelNotExists(self.announcement_channel_id.clone()))?)
    }
    pub async fn notification_channel(
        &self,
        ctx: &BotContext<'_>,
    ) -> Result<GuildChannel, BotError> {
        Ok(Self::to_channel(ctx, &self.announcement_channel_id)
            .await
            .map_err(|_| ChannelNotExists(self.notification_channel_id.clone()))?)
    }
    pub async fn player_role(&self, ctx: &BotContext<'_>) -> Result<Role, BotError> {
        Ok(Self::to_role(ctx, &self.tournament_role_id)
            .await
            .map_err(|_| RoleNotExists(self.tournament_role_id.clone()))?)
    }
    pub fn is_paused(&self) -> bool {
        self.status == TournamentStatus::Paused
    }
    pub fn is_pending(&self) -> bool {
        self.status == TournamentStatus::Pending
    }

    pub async fn count_players_in_current_round(
        &self,
        ctx: &BotContext<'_>,
    ) -> Result<i64, BotError> {
        ctx.data()
            .database
            .participants(self.tournament_id, self.rounds)
            .await
    }

    pub async fn count_finished_matches(&self, ctx: &BotContext<'_>) -> Result<i64, BotError> {
        ctx.data()
            .database
            .count_finished_matches(self.tournament_id, self.rounds)
            .await
    }
}

impl Selectable for Tournament {
    fn label(&self) -> String {
        self.name.clone()
    }
    fn identifier(&self) -> String {
        self.tournament_id.to_string()
    }
}

/// A Discord user within the database.
#[derive(Debug, Serialize, Deserialize, Default, Clone)]
pub struct Player {
    pub discord_id: String,
    pub discord_name: String,
    pub player_tag: String,
    pub player_name: String,
    pub icon: i32,
    pub trophies: i32,
    pub brawlers: sqlx::types::JsonValue, // For match-level brawler bans. Not currently implemented
    pub deleted: bool,
}

impl DiscordTrait for Player {}

impl Player {
    pub async fn user(&self, ctx: &BotContext<'_>) -> Result<User, BotError> {
        Self::to_user(ctx, &self.discord_id).await
    }

    pub fn brawlers(&self) -> Vec<Brawler> {
        serde_json::from_value::<Vec<Brawler>>(self.brawlers.clone()).unwrap_or_default()
    }

    pub fn icon(&self) -> String {
        format!(
            "https://cdn.brawlify.com/profile-icon/regular/{}.png",
            self.icon
        )
    }
}
/// A relational object that links a Discord user to a tournament they've joined.
#[derive(Serialize, Deserialize)]
pub struct TournamentPlayer {
    pub tournament_id: i32,
    pub discord_id: String,
}

impl DiscordTrait for TournamentPlayer {}

impl TournamentPlayer {
    pub async fn user(&self, ctx: &BotContext<'_>) -> Result<User, BotError> {
        Self::to_user(ctx, &self.discord_id).await
    }
}

/// A match within the database, associated with a particular tournament.
///
/// Also known as a bracket to avoid conflicting with the Rust keyword.
#[derive(Debug, Clone, Serialize, Deserialize)]
pub struct Match {
    pub match_id: String,
    pub match_players: Vec<MatchPlayer>,
    pub score: String,
    pub winner: Option<String>,
    pub start: Option<i64>,
    pub end: Option<i64>,
}

impl DiscordTrait for Match {}

impl Match {
    pub fn new(
        tournament_id: i32,
        round: i32,
        sequence_in_round: i32,
        match_players: Vec<MatchPlayer>,
        score: &str,
    ) -> Self {
        Self {
            match_id: Self::generate_id(tournament_id, round, sequence_in_round),
            match_players,
            winner: None,
            score: score.to_string(),
            start: None,
            end: None,
        }
    }

    pub fn generate_id(tournament_id: i32, round: i32, sequence_in_round: i32) -> String {
        format!("{}.{}.{}", tournament_id, round, sequence_in_round)
    }

    /// Retrieves the winning player as a reference to its User type.
    /// The caller is responsible to clone or take ownership of the underlying User type.
    ///
    /// Warning: Cloning may be expensive as the user type contains image data in the form of bytes.
    pub fn get_winning_player(&self) -> Option<&MatchPlayer> {
        let winner_id = match self.winner {
            Some(ref id) => id,
            None => return None,
        };
        self.find_player(
            |p| p.discord_id == *winner_id,
            "Error: Unable to find winning player".to_string(),
        )
        .ok()
    }

    pub fn get_player(&self, discord_id: &str) -> Result<&MatchPlayer, BotError> {
        self.find_player(
            |p| p.discord_id == discord_id,
            format!(
                "Error: Unable to find player with Discord ID {} in match {}",
                discord_id, self.match_id
            ),
        )
    }

    pub fn get_opponent(&self, discord_id: &str) -> Result<&MatchPlayer, BotError> {
        self.find_player(
            |p| p.discord_id != discord_id,
            format!(
                "Error: Unable to find opponent for player with Discord ID {} in match {}",
                discord_id, self.match_id
            ),
        )
    }

    fn find_player<F>(&self, predicate: F, error_message: String) -> Result<&MatchPlayer, BotError>
    where
        F: Fn(&&MatchPlayer) -> bool,
    {
        self.match_players
            .iter()
            .find(predicate)
            .ok_or(UserNotExists(error_message).into())
    }

    pub fn tournament(&self) -> Result<i32, BotError> {
        Ok(self
            .match_id
            .split('.')
            .nth(0)
            .ok_or(TournamentNotExists(self.match_id.clone()))?
            .parse::<i32>()?)
    }

    pub fn round(&self) -> Result<i32, BotError> {
        Ok(self
            .match_id
            .split('.')
            .nth(1)
            .ok_or(RoundNotExists(self.match_id.clone()))?
            .parse::<i32>()?)
    }

    pub fn sequence(&self) -> Result<i32, BotError> {
        Ok(self
            .match_id
            .split('.')
            .nth(2)
            .ok_or(MatchNotExists(self.match_id.clone()))?
            .parse::<i32>()?)
    }

    pub async fn winner(&self, ctx: &BotContext<'_>) -> Result<Option<User>, BotError> {
        match &self.winner {
            Some(winner) => Ok(Some(Self::to_user(ctx, winner).await?)),
            None => Ok(None),
        }
    }

    pub fn is_not_bye(&self) -> bool {
        self.match_players.len() == 2
    }
}

/// A relational entity linking players to matches.
#[derive(Serialize, Deserialize, Debug, Clone)]
pub struct MatchPlayer {
    pub match_id: String,
    pub discord_id: String,
    pub player_type: PlayerType,
    pub ready: bool,
}

impl From<Player> for MatchPlayer {
    fn from(value: Player) -> Self {
        MatchPlayer {
            match_id: "".to_string(),
            discord_id: value.discord_id,
            player_type: PlayerType::Player,
            ready: false,
        }
    }
}

impl MatchPlayer {
    pub async fn to_user(&self, ctx: &BotContext<'_>) -> Result<User, BotError> {
        Ok(UserId::new(self.discord_id.parse()?).to_user(ctx).await?)
    }
}

/// The type of player within a match.
///
/// Used to determine if the slot is occupied by a real player, a dummy (a bye round),
/// or is pending (waiting for a player to reach the bracket).
#[derive(Debug, sqlx::Type, Serialize, Deserialize, Clone)]
#[sqlx(type_name = "player_type", rename_all = "snake_case")]
pub enum PlayerType {
    Player,
    Dummy,
    Pending,
}

/// A match schedule within the database.
#[derive(Serialize, Deserialize)]
pub struct MatchSchedule {
    match_id: String,
    proposed_time: i32,
    time_of_proposal: chrono::DateTime<chrono::Utc>,
    proposer: Option<i32>,
    accepted: bool,
}

#[derive(Serialize, Deserialize, Clone)]
pub struct BattleRecord {
    pub record_id: i64,
    #[serde(default)]
    pub match_id: String,
    #[serde(default)]
    pub battles: Vec<Battle>,
}

impl BattleRecord {
    pub fn new(
        ctx: &BotContext<'_>,
        match_id: String,
        battles: Vec<crate::api::official_brawl_stars::BattleLogItem>,
    ) -> Self {
        Self {
            record_id: ctx.now().timestamp(),
            match_id,
            battles: battles.into_iter().map(Battle::from).collect(),
        }
    }

    pub async fn execute(&self, ctx: &BotContext<'_>) -> Result<(), BotError> {
        let db = &ctx.data().database;
        let record = db.add_record(self).await?;
        for battle in &self.battles {
            let id = db.add_battle(battle, record).await?;
            db.add_event(&battle.event, id).await?;
            db.add_battle_class(&battle.battle_class, id).await?;
        }
        Ok(())
    }
}
#[derive(Serialize, Deserialize, PartialEq, Eq, Clone)]
#[serde(rename_all = "camelCase")]
pub struct Battle {
    #[serde(default)]
    pub id: i64,
    #[serde(default)]
    pub record_id: i64,
    pub battle_time: i64,
    pub battle_class: BattleClass,
    pub event: Event,
}

#[derive(Serialize, Deserialize, PartialEq, Eq, Clone)]
#[serde(rename_all = "camelCase")]
pub struct BattleClass {
    #[serde(default)]
    pub id: i64,
    #[serde(default)]
    pub battle_id: i64,
    #[serde(default)]
    pub mode: Mode,
    pub battle_type: BattleType,
    pub result: BattleResult,
    pub duration: i32,
    pub trophy_change: Option<i32>,
    pub teams: serde_json::Value,
}

impl BattleClass {
    pub fn teams(&self) -> Vec<Vec<TeamPlayer>> {
        serde_json::from_value(self.teams.clone()).unwrap_or_default()
    }
}
#[derive(Serialize, Deserialize, PartialEq, Eq, Clone, Debug)]
pub struct Event {
    #[serde(default)]
    pub id: i64,
    #[serde(default)]
    pub mode: Mode,
    pub map: BrawlMap, // Optional because map can be NULL in the database
    #[serde(default)]
    pub battle_id: i64,
}

#[derive(Debug, Serialize, Deserialize, Eq, Clone)]
pub struct BrawlMap {
    #[serde(default)]
    pub id: i32,
    #[serde(default)]
    pub name: String,
    #[serde(default)]
    pub disabled: bool,
}

impl Default for BrawlMap {
    fn default() -> Self {
        BrawlMap {
            id: 0,
            name: "Any".to_string(),
            disabled: false,
        }
    }
}

impl PartialEq for BrawlMap {
    fn eq(&self, other: &Self) -> bool {
        match self.id {
            0 => true,
            _ => self.id == other.id,
        }
    }

    fn ne(&self, other: &Self) -> bool {
        !self.eq(other)
    }
}

#[allow(non_camel_case_types)]
#[derive(
    Debug,
    Default,
    sqlx::Type,
    Serialize,
    Deserialize,
    PartialEq,
    Eq,
    Clone,
    Copy,
    Display,
    poise::ChoiceParameter,
    EnumIter,
)]
#[sqlx(type_name = "mode", rename_all = "snake_case")]
pub enum Mode {
    #[name = "Brawl Ball"]
    #[strum(to_string = "Brawl Ball")]
    brawlBall,
    #[name = "Gem Grab"]
    #[strum(to_string = "Gem Grab")]
    gemGrab,
    #[name = "Heist"]
    #[strum(to_string = "Heist")]
    heist,
    #[name = "Bounty"]
    #[strum(to_string = "Bounty")]
    bounty,
    #[name = "Siege"]
    #[strum(to_string = "Siege")]
    siege,
    #[name = "Solo Showdown"]
    #[strum(to_string = "Solo Showdown")]
    soloShowdown,
    #[name = "Duo Showdown"]
    #[strum(to_string = "Duo Showdown")]
    duoShowdown,
    #[name = "Trio Showdown"]
    #[strum(to_string = "Trio Showdown")]
    trioShowdown,
    #[name = "Hot Zone"]
    #[strum(to_string = "Hot Zone")]
    hotZone,
    #[name = "Knockout"]
    #[strum(to_string = "Knockout")]
    knockout,
    #[name = "Takedown"]
    #[strum(to_string = "Takedown")]
    takedown,
    #[name = "Lone Star"]
    #[strum(to_string = "Lone Star")]
    loneStar,
    #[name = "Big Game"]
    #[strum(to_string = "Big Game")]
    bigGame,
    #[name = "Robo Rumble"]
    #[strum(to_string = "Robo Rumble")]
    roboRumble,
    #[name = "Boss Fight"]
    #[strum(to_string = "Boss Fight")]
    bossFight,
    #[name = "Wipeout"]
    #[strum(to_string = "Wipeout")]
    wipeout,
    #[name = "Duels"]
    #[strum(to_string = "Duels")]
    duels,
    #[name = "Paint Brawl"]
    #[strum(to_string = "Paint Brawl")]
    paintBrawl,
    #[name = "Brawl Ball 5v5"]
    #[strum(to_string = "Brawl Ball 5v5")]
    brawlBall5V5,
    #[name = "Gem Grab 5v5"]
    #[strum(to_string = "Gem Grab 5v5")]
    gemGrab5V5,
    #[name = "Wipeout 5v5"]
    #[strum(to_string = "Wipeout 5v5")]
    wipeout5V5,
    #[name = "Knockout 5v5"]
    #[strum(to_string = "Knockout 5v5")]
    knockOut5V5,
    #[name = "Unknown"]
    #[default]
    #[serde(other)]
    #[strum(to_string = "Unknown")]
    unknown,
}
impl Selectable for Mode {
    fn label(&self) -> String {
        self.to_string()
    }
    fn identifier(&self) -> String {
        match self {
            Mode::brawlBall => "brawlBall".to_string(),
            Mode::gemGrab => "gemGrab".to_string(),
            Mode::heist => "heist".to_string(),
            Mode::bounty => "bounty".to_string(),
            Mode::siege => "siege".to_string(),
            Mode::soloShowdown => "soloShowdown".to_string(),
            Mode::duoShowdown => "duoShowdown".to_string(),
            Mode::trioShowdown => "trioShowdown".to_string(),
            Mode::hotZone => "hotZone".to_string(),
            Mode::knockout => "knockout".to_string(),
            Mode::takedown => "takedown".to_string(),
            Mode::loneStar => "loneStar".to_string(),
            Mode::bigGame => "bigGame".to_string(),
            Mode::roboRumble => "roboRumble".to_string(),
            Mode::bossFight => "bossFight".to_string(),
            Mode::wipeout => "wipeout".to_string(),
            Mode::duels => "duels".to_string(),
            Mode::paintBrawl => "paintBrawl".to_string(),
            Mode::brawlBall5V5 => "brawlBall5V5".to_string(),
            Mode::gemGrab5V5 => "gemGrab5V5".to_string(),
            Mode::wipeout5V5 => "wipeout5V5".to_string(),
            Mode::knockOut5V5 => "knockOut5V5".to_string(),
            Mode::unknown => "unknown".to_string(),
        }
    }
}
impl Mode {
    pub fn from_string(mode: impl Into<String>) -> Self {
        match mode.into().as_str() {
            "brawlBall" | "Brawl Ball" => Self::brawlBall,
            "gemGrab" => Self::gemGrab,
            "heist" => Self::heist,
            "bounty" => Self::bounty,
            "siege" => Self::siege,
            "soloShowdown" => Self::soloShowdown,
            "duoShowdown" => Self::duoShowdown,
            "hotZone" => Self::hotZone,
            "knockout" => Self::knockout,
            "takedown" => Self::takedown,
            "loneStar" => Self::loneStar,
            "bigGame" => Self::bigGame,
            "roboRumble" => Self::roboRumble,
            "bossFight" => Self::bossFight,
            "wipeout" => Self::wipeout,
            "duels" => Self::duels,
            "paintBrawl" => Self::paintBrawl,
            "brawlBall5V5" => Self::brawlBall5V5,
            "gemGrab5V5" => Self::gemGrab5V5,
            "wipeout5V5" => Self::wipeout5V5,
            "knockOut5V5" => Self::knockOut5V5,
            _ => Self::unknown,
        }
    }
    pub fn all() -> Vec<Mode> {
        Mode::iter().collect()
    }
}
#[allow(non_camel_case_types)]
#[derive(
    Debug, Default, sqlx::Type, Serialize, Deserialize, PartialEq, Eq, Clone, Copy, Display,
)]
#[sqlx(type_name = "battle_type", rename_all = "camelCase")]
pub enum BattleType {
    #[strum(to_string = "Ranked")]
    ranked,
    #[strum(to_string = "Friendly")]
    friendly,
    #[strum(to_string = "Unknown")]
    #[default]
    #[serde(other)]
    unknown,
}
#[allow(non_camel_case_types)]
#[derive(
    Debug, Default, sqlx::Type, Serialize, Deserialize, PartialEq, Eq, Clone, Copy, Display,
)]
#[sqlx(type_name = "result", rename_all = "camelCase")]
pub enum BattleResult {
    #[strum(to_string = "Victory")]
    victory,
    #[strum(to_string = "Defeat")]
    defeat,
    #[strum(to_string = "Draw")]
    draw,
    #[strum(to_string = "Unknown")]
    #[default]
    #[serde(other)]
    unknown,
}
>>>>>>> 89172467
<|MERGE_RESOLUTION|>--- conflicted
+++ resolved
@@ -1,4 +1,3 @@
-<<<<<<< HEAD
 use super::{BattleDatabase, Database, MatchDatabase};
 use crate::api::official_brawl_stars::TeamPlayer;
 use crate::utils::discord::DiscordTrait;
@@ -462,11 +461,11 @@
     }
 }
 
-impl PartialEq for BrawlMap{
+impl PartialEq for BrawlMap {
     fn eq(&self, other: &Self) -> bool {
-        match self.id{
+        match self.id {
             0 => true,
-            _ => self.id == other.id
+            _ => self.id == other.id,
         }
     }
 
@@ -658,666 +657,4 @@
     #[default]
     #[serde(other)]
     unknown,
-}
-=======
-use super::{BattleDatabase, Database, MatchDatabase};
-use crate::api::official_brawl_stars::TeamPlayer;
-use crate::utils::discord::DiscordTrait;
-use crate::utils::error::CommonError::*;
-use crate::utils::shorthand::BotContextExt;
-use crate::{api::official_brawl_stars::Brawler, BotContext, BotError};
-use poise::serenity_prelude::{GuildChannel, Role, User, UserId};
-use serde::{Deserialize, Serialize};
-use std::vec;
-use strum::{Display, EnumIter, IntoEnumIterator};
-
-/// Types that can be selected by the user in a dropdown menu.
-pub trait Selectable {
-    /// The string from the selection that the user sees.
-    fn label(&self) -> String;
-    /// The ID value used to uniquely identify the selection.
-    fn identifier(&self) -> String;
-}
-/// The manager role configuration for a guild within the database.
-#[derive(Serialize, Deserialize)]
-pub struct ManagerRoleConfig {
-    pub guild_id: String,
-    pub manager_role_id: String,
-}
-
-impl DiscordTrait for ManagerRoleConfig {}
-impl ManagerRoleConfig {
-    pub async fn to_manager(&self, ctx: &BotContext<'_>) -> Result<Role, BotError> {
-        Self::to_role(ctx, &self.manager_role_id).await
-    }
-}
-
-/// The configuration for a guild within the database.
-#[derive(Serialize, Deserialize)]
-pub struct GuildConfig {
-    pub guild_id: String,
-    pub marshal_role_id: String,
-    pub log_channel_id: String,
-    pub announcement_channel_id: String,
-}
-
-impl DiscordTrait for GuildConfig {}
-impl GuildConfig {
-    pub async fn marshal(&self, ctx: &BotContext<'_>) -> Result<Role, BotError> {
-        Self::to_role(ctx, &self.marshal_role_id).await
-    }
-    pub async fn log_channel(&self, ctx: &BotContext<'_>) -> Result<GuildChannel, BotError> {
-        Self::to_channel(ctx, &self.log_channel_id).await
-    }
-    pub async fn announcement_channel(
-        &self,
-        ctx: &BotContext<'_>,
-    ) -> Result<GuildChannel, BotError> {
-        Self::to_channel(ctx, &self.announcement_channel_id).await
-    }
-}
-
-/// The status of a tournament. Used to know if a tournament should be paused, retired, etc.
-#[derive(Debug, PartialEq, Eq, sqlx::Type, Serialize, Deserialize, Display, Default, Clone)]
-#[sqlx(type_name = "tournament_status", rename_all = "snake_case")]
-pub enum TournamentStatus {
-    #[strum(to_string = "Open")]
-    Pending,
-    #[strum(to_string = "In progress")]
-    Started,
-    #[strum(to_string = "Paused")]
-    Paused,
-    #[strum(to_string = "Inactive ")]
-    #[default]
-    Inactive,
-}
-
-/// A tournament within the database.
-#[derive(Debug, Serialize, Deserialize, Default, Clone)]
-pub struct Tournament {
-    pub tournament_id: i32,
-    pub name: String,
-    pub guild_id: String,
-    pub rounds: i32,
-    pub current_round: i32,
-    pub created_at: i64,
-    pub start_time: Option<i64>,
-    pub status: TournamentStatus,
-    pub tournament_role_id: String,
-    #[serde(default)]
-    pub mode: Mode,
-    pub map: BrawlMap,
-    pub wins_required: i32,
-    pub announcement_channel_id: String,
-    pub notification_channel_id: String,
-}
-
-impl DiscordTrait for Tournament {}
-
-impl Tournament {
-    pub async fn announcement_channel(
-        &self,
-        ctx: &BotContext<'_>,
-    ) -> Result<GuildChannel, BotError> {
-        Ok(Self::to_channel(ctx, &self.announcement_channel_id)
-            .await
-            .map_err(|_| ChannelNotExists(self.announcement_channel_id.clone()))?)
-    }
-    pub async fn notification_channel(
-        &self,
-        ctx: &BotContext<'_>,
-    ) -> Result<GuildChannel, BotError> {
-        Ok(Self::to_channel(ctx, &self.announcement_channel_id)
-            .await
-            .map_err(|_| ChannelNotExists(self.notification_channel_id.clone()))?)
-    }
-    pub async fn player_role(&self, ctx: &BotContext<'_>) -> Result<Role, BotError> {
-        Ok(Self::to_role(ctx, &self.tournament_role_id)
-            .await
-            .map_err(|_| RoleNotExists(self.tournament_role_id.clone()))?)
-    }
-    pub fn is_paused(&self) -> bool {
-        self.status == TournamentStatus::Paused
-    }
-    pub fn is_pending(&self) -> bool {
-        self.status == TournamentStatus::Pending
-    }
-
-    pub async fn count_players_in_current_round(
-        &self,
-        ctx: &BotContext<'_>,
-    ) -> Result<i64, BotError> {
-        ctx.data()
-            .database
-            .participants(self.tournament_id, self.rounds)
-            .await
-    }
-
-    pub async fn count_finished_matches(&self, ctx: &BotContext<'_>) -> Result<i64, BotError> {
-        ctx.data()
-            .database
-            .count_finished_matches(self.tournament_id, self.rounds)
-            .await
-    }
-}
-
-impl Selectable for Tournament {
-    fn label(&self) -> String {
-        self.name.clone()
-    }
-    fn identifier(&self) -> String {
-        self.tournament_id.to_string()
-    }
-}
-
-/// A Discord user within the database.
-#[derive(Debug, Serialize, Deserialize, Default, Clone)]
-pub struct Player {
-    pub discord_id: String,
-    pub discord_name: String,
-    pub player_tag: String,
-    pub player_name: String,
-    pub icon: i32,
-    pub trophies: i32,
-    pub brawlers: sqlx::types::JsonValue, // For match-level brawler bans. Not currently implemented
-    pub deleted: bool,
-}
-
-impl DiscordTrait for Player {}
-
-impl Player {
-    pub async fn user(&self, ctx: &BotContext<'_>) -> Result<User, BotError> {
-        Self::to_user(ctx, &self.discord_id).await
-    }
-
-    pub fn brawlers(&self) -> Vec<Brawler> {
-        serde_json::from_value::<Vec<Brawler>>(self.brawlers.clone()).unwrap_or_default()
-    }
-
-    pub fn icon(&self) -> String {
-        format!(
-            "https://cdn.brawlify.com/profile-icon/regular/{}.png",
-            self.icon
-        )
-    }
-}
-/// A relational object that links a Discord user to a tournament they've joined.
-#[derive(Serialize, Deserialize)]
-pub struct TournamentPlayer {
-    pub tournament_id: i32,
-    pub discord_id: String,
-}
-
-impl DiscordTrait for TournamentPlayer {}
-
-impl TournamentPlayer {
-    pub async fn user(&self, ctx: &BotContext<'_>) -> Result<User, BotError> {
-        Self::to_user(ctx, &self.discord_id).await
-    }
-}
-
-/// A match within the database, associated with a particular tournament.
-///
-/// Also known as a bracket to avoid conflicting with the Rust keyword.
-#[derive(Debug, Clone, Serialize, Deserialize)]
-pub struct Match {
-    pub match_id: String,
-    pub match_players: Vec<MatchPlayer>,
-    pub score: String,
-    pub winner: Option<String>,
-    pub start: Option<i64>,
-    pub end: Option<i64>,
-}
-
-impl DiscordTrait for Match {}
-
-impl Match {
-    pub fn new(
-        tournament_id: i32,
-        round: i32,
-        sequence_in_round: i32,
-        match_players: Vec<MatchPlayer>,
-        score: &str,
-    ) -> Self {
-        Self {
-            match_id: Self::generate_id(tournament_id, round, sequence_in_round),
-            match_players,
-            winner: None,
-            score: score.to_string(),
-            start: None,
-            end: None,
-        }
-    }
-
-    pub fn generate_id(tournament_id: i32, round: i32, sequence_in_round: i32) -> String {
-        format!("{}.{}.{}", tournament_id, round, sequence_in_round)
-    }
-
-    /// Retrieves the winning player as a reference to its User type.
-    /// The caller is responsible to clone or take ownership of the underlying User type.
-    ///
-    /// Warning: Cloning may be expensive as the user type contains image data in the form of bytes.
-    pub fn get_winning_player(&self) -> Option<&MatchPlayer> {
-        let winner_id = match self.winner {
-            Some(ref id) => id,
-            None => return None,
-        };
-        self.find_player(
-            |p| p.discord_id == *winner_id,
-            "Error: Unable to find winning player".to_string(),
-        )
-        .ok()
-    }
-
-    pub fn get_player(&self, discord_id: &str) -> Result<&MatchPlayer, BotError> {
-        self.find_player(
-            |p| p.discord_id == discord_id,
-            format!(
-                "Error: Unable to find player with Discord ID {} in match {}",
-                discord_id, self.match_id
-            ),
-        )
-    }
-
-    pub fn get_opponent(&self, discord_id: &str) -> Result<&MatchPlayer, BotError> {
-        self.find_player(
-            |p| p.discord_id != discord_id,
-            format!(
-                "Error: Unable to find opponent for player with Discord ID {} in match {}",
-                discord_id, self.match_id
-            ),
-        )
-    }
-
-    fn find_player<F>(&self, predicate: F, error_message: String) -> Result<&MatchPlayer, BotError>
-    where
-        F: Fn(&&MatchPlayer) -> bool,
-    {
-        self.match_players
-            .iter()
-            .find(predicate)
-            .ok_or(UserNotExists(error_message).into())
-    }
-
-    pub fn tournament(&self) -> Result<i32, BotError> {
-        Ok(self
-            .match_id
-            .split('.')
-            .nth(0)
-            .ok_or(TournamentNotExists(self.match_id.clone()))?
-            .parse::<i32>()?)
-    }
-
-    pub fn round(&self) -> Result<i32, BotError> {
-        Ok(self
-            .match_id
-            .split('.')
-            .nth(1)
-            .ok_or(RoundNotExists(self.match_id.clone()))?
-            .parse::<i32>()?)
-    }
-
-    pub fn sequence(&self) -> Result<i32, BotError> {
-        Ok(self
-            .match_id
-            .split('.')
-            .nth(2)
-            .ok_or(MatchNotExists(self.match_id.clone()))?
-            .parse::<i32>()?)
-    }
-
-    pub async fn winner(&self, ctx: &BotContext<'_>) -> Result<Option<User>, BotError> {
-        match &self.winner {
-            Some(winner) => Ok(Some(Self::to_user(ctx, winner).await?)),
-            None => Ok(None),
-        }
-    }
-
-    pub fn is_not_bye(&self) -> bool {
-        self.match_players.len() == 2
-    }
-}
-
-/// A relational entity linking players to matches.
-#[derive(Serialize, Deserialize, Debug, Clone)]
-pub struct MatchPlayer {
-    pub match_id: String,
-    pub discord_id: String,
-    pub player_type: PlayerType,
-    pub ready: bool,
-}
-
-impl From<Player> for MatchPlayer {
-    fn from(value: Player) -> Self {
-        MatchPlayer {
-            match_id: "".to_string(),
-            discord_id: value.discord_id,
-            player_type: PlayerType::Player,
-            ready: false,
-        }
-    }
-}
-
-impl MatchPlayer {
-    pub async fn to_user(&self, ctx: &BotContext<'_>) -> Result<User, BotError> {
-        Ok(UserId::new(self.discord_id.parse()?).to_user(ctx).await?)
-    }
-}
-
-/// The type of player within a match.
-///
-/// Used to determine if the slot is occupied by a real player, a dummy (a bye round),
-/// or is pending (waiting for a player to reach the bracket).
-#[derive(Debug, sqlx::Type, Serialize, Deserialize, Clone)]
-#[sqlx(type_name = "player_type", rename_all = "snake_case")]
-pub enum PlayerType {
-    Player,
-    Dummy,
-    Pending,
-}
-
-/// A match schedule within the database.
-#[derive(Serialize, Deserialize)]
-pub struct MatchSchedule {
-    match_id: String,
-    proposed_time: i32,
-    time_of_proposal: chrono::DateTime<chrono::Utc>,
-    proposer: Option<i32>,
-    accepted: bool,
-}
-
-#[derive(Serialize, Deserialize, Clone)]
-pub struct BattleRecord {
-    pub record_id: i64,
-    #[serde(default)]
-    pub match_id: String,
-    #[serde(default)]
-    pub battles: Vec<Battle>,
-}
-
-impl BattleRecord {
-    pub fn new(
-        ctx: &BotContext<'_>,
-        match_id: String,
-        battles: Vec<crate::api::official_brawl_stars::BattleLogItem>,
-    ) -> Self {
-        Self {
-            record_id: ctx.now().timestamp(),
-            match_id,
-            battles: battles.into_iter().map(Battle::from).collect(),
-        }
-    }
-
-    pub async fn execute(&self, ctx: &BotContext<'_>) -> Result<(), BotError> {
-        let db = &ctx.data().database;
-        let record = db.add_record(self).await?;
-        for battle in &self.battles {
-            let id = db.add_battle(battle, record).await?;
-            db.add_event(&battle.event, id).await?;
-            db.add_battle_class(&battle.battle_class, id).await?;
-        }
-        Ok(())
-    }
-}
-#[derive(Serialize, Deserialize, PartialEq, Eq, Clone)]
-#[serde(rename_all = "camelCase")]
-pub struct Battle {
-    #[serde(default)]
-    pub id: i64,
-    #[serde(default)]
-    pub record_id: i64,
-    pub battle_time: i64,
-    pub battle_class: BattleClass,
-    pub event: Event,
-}
-
-#[derive(Serialize, Deserialize, PartialEq, Eq, Clone)]
-#[serde(rename_all = "camelCase")]
-pub struct BattleClass {
-    #[serde(default)]
-    pub id: i64,
-    #[serde(default)]
-    pub battle_id: i64,
-    #[serde(default)]
-    pub mode: Mode,
-    pub battle_type: BattleType,
-    pub result: BattleResult,
-    pub duration: i32,
-    pub trophy_change: Option<i32>,
-    pub teams: serde_json::Value,
-}
-
-impl BattleClass {
-    pub fn teams(&self) -> Vec<Vec<TeamPlayer>> {
-        serde_json::from_value(self.teams.clone()).unwrap_or_default()
-    }
-}
-#[derive(Serialize, Deserialize, PartialEq, Eq, Clone, Debug)]
-pub struct Event {
-    #[serde(default)]
-    pub id: i64,
-    #[serde(default)]
-    pub mode: Mode,
-    pub map: BrawlMap, // Optional because map can be NULL in the database
-    #[serde(default)]
-    pub battle_id: i64,
-}
-
-#[derive(Debug, Serialize, Deserialize, Eq, Clone)]
-pub struct BrawlMap {
-    #[serde(default)]
-    pub id: i32,
-    #[serde(default)]
-    pub name: String,
-    #[serde(default)]
-    pub disabled: bool,
-}
-
-impl Default for BrawlMap {
-    fn default() -> Self {
-        BrawlMap {
-            id: 0,
-            name: "Any".to_string(),
-            disabled: false,
-        }
-    }
-}
-
-impl PartialEq for BrawlMap {
-    fn eq(&self, other: &Self) -> bool {
-        match self.id {
-            0 => true,
-            _ => self.id == other.id,
-        }
-    }
-
-    fn ne(&self, other: &Self) -> bool {
-        !self.eq(other)
-    }
-}
-
-#[allow(non_camel_case_types)]
-#[derive(
-    Debug,
-    Default,
-    sqlx::Type,
-    Serialize,
-    Deserialize,
-    PartialEq,
-    Eq,
-    Clone,
-    Copy,
-    Display,
-    poise::ChoiceParameter,
-    EnumIter,
-)]
-#[sqlx(type_name = "mode", rename_all = "snake_case")]
-pub enum Mode {
-    #[name = "Brawl Ball"]
-    #[strum(to_string = "Brawl Ball")]
-    brawlBall,
-    #[name = "Gem Grab"]
-    #[strum(to_string = "Gem Grab")]
-    gemGrab,
-    #[name = "Heist"]
-    #[strum(to_string = "Heist")]
-    heist,
-    #[name = "Bounty"]
-    #[strum(to_string = "Bounty")]
-    bounty,
-    #[name = "Siege"]
-    #[strum(to_string = "Siege")]
-    siege,
-    #[name = "Solo Showdown"]
-    #[strum(to_string = "Solo Showdown")]
-    soloShowdown,
-    #[name = "Duo Showdown"]
-    #[strum(to_string = "Duo Showdown")]
-    duoShowdown,
-    #[name = "Trio Showdown"]
-    #[strum(to_string = "Trio Showdown")]
-    trioShowdown,
-    #[name = "Hot Zone"]
-    #[strum(to_string = "Hot Zone")]
-    hotZone,
-    #[name = "Knockout"]
-    #[strum(to_string = "Knockout")]
-    knockout,
-    #[name = "Takedown"]
-    #[strum(to_string = "Takedown")]
-    takedown,
-    #[name = "Lone Star"]
-    #[strum(to_string = "Lone Star")]
-    loneStar,
-    #[name = "Big Game"]
-    #[strum(to_string = "Big Game")]
-    bigGame,
-    #[name = "Robo Rumble"]
-    #[strum(to_string = "Robo Rumble")]
-    roboRumble,
-    #[name = "Boss Fight"]
-    #[strum(to_string = "Boss Fight")]
-    bossFight,
-    #[name = "Wipeout"]
-    #[strum(to_string = "Wipeout")]
-    wipeout,
-    #[name = "Duels"]
-    #[strum(to_string = "Duels")]
-    duels,
-    #[name = "Paint Brawl"]
-    #[strum(to_string = "Paint Brawl")]
-    paintBrawl,
-    #[name = "Brawl Ball 5v5"]
-    #[strum(to_string = "Brawl Ball 5v5")]
-    brawlBall5V5,
-    #[name = "Gem Grab 5v5"]
-    #[strum(to_string = "Gem Grab 5v5")]
-    gemGrab5V5,
-    #[name = "Wipeout 5v5"]
-    #[strum(to_string = "Wipeout 5v5")]
-    wipeout5V5,
-    #[name = "Knockout 5v5"]
-    #[strum(to_string = "Knockout 5v5")]
-    knockOut5V5,
-    #[name = "Unknown"]
-    #[default]
-    #[serde(other)]
-    #[strum(to_string = "Unknown")]
-    unknown,
-}
-impl Selectable for Mode {
-    fn label(&self) -> String {
-        self.to_string()
-    }
-    fn identifier(&self) -> String {
-        match self {
-            Mode::brawlBall => "brawlBall".to_string(),
-            Mode::gemGrab => "gemGrab".to_string(),
-            Mode::heist => "heist".to_string(),
-            Mode::bounty => "bounty".to_string(),
-            Mode::siege => "siege".to_string(),
-            Mode::soloShowdown => "soloShowdown".to_string(),
-            Mode::duoShowdown => "duoShowdown".to_string(),
-            Mode::trioShowdown => "trioShowdown".to_string(),
-            Mode::hotZone => "hotZone".to_string(),
-            Mode::knockout => "knockout".to_string(),
-            Mode::takedown => "takedown".to_string(),
-            Mode::loneStar => "loneStar".to_string(),
-            Mode::bigGame => "bigGame".to_string(),
-            Mode::roboRumble => "roboRumble".to_string(),
-            Mode::bossFight => "bossFight".to_string(),
-            Mode::wipeout => "wipeout".to_string(),
-            Mode::duels => "duels".to_string(),
-            Mode::paintBrawl => "paintBrawl".to_string(),
-            Mode::brawlBall5V5 => "brawlBall5V5".to_string(),
-            Mode::gemGrab5V5 => "gemGrab5V5".to_string(),
-            Mode::wipeout5V5 => "wipeout5V5".to_string(),
-            Mode::knockOut5V5 => "knockOut5V5".to_string(),
-            Mode::unknown => "unknown".to_string(),
-        }
-    }
-}
-impl Mode {
-    pub fn from_string(mode: impl Into<String>) -> Self {
-        match mode.into().as_str() {
-            "brawlBall" | "Brawl Ball" => Self::brawlBall,
-            "gemGrab" => Self::gemGrab,
-            "heist" => Self::heist,
-            "bounty" => Self::bounty,
-            "siege" => Self::siege,
-            "soloShowdown" => Self::soloShowdown,
-            "duoShowdown" => Self::duoShowdown,
-            "hotZone" => Self::hotZone,
-            "knockout" => Self::knockout,
-            "takedown" => Self::takedown,
-            "loneStar" => Self::loneStar,
-            "bigGame" => Self::bigGame,
-            "roboRumble" => Self::roboRumble,
-            "bossFight" => Self::bossFight,
-            "wipeout" => Self::wipeout,
-            "duels" => Self::duels,
-            "paintBrawl" => Self::paintBrawl,
-            "brawlBall5V5" => Self::brawlBall5V5,
-            "gemGrab5V5" => Self::gemGrab5V5,
-            "wipeout5V5" => Self::wipeout5V5,
-            "knockOut5V5" => Self::knockOut5V5,
-            _ => Self::unknown,
-        }
-    }
-    pub fn all() -> Vec<Mode> {
-        Mode::iter().collect()
-    }
-}
-#[allow(non_camel_case_types)]
-#[derive(
-    Debug, Default, sqlx::Type, Serialize, Deserialize, PartialEq, Eq, Clone, Copy, Display,
-)]
-#[sqlx(type_name = "battle_type", rename_all = "camelCase")]
-pub enum BattleType {
-    #[strum(to_string = "Ranked")]
-    ranked,
-    #[strum(to_string = "Friendly")]
-    friendly,
-    #[strum(to_string = "Unknown")]
-    #[default]
-    #[serde(other)]
-    unknown,
-}
-#[allow(non_camel_case_types)]
-#[derive(
-    Debug, Default, sqlx::Type, Serialize, Deserialize, PartialEq, Eq, Clone, Copy, Display,
-)]
-#[sqlx(type_name = "result", rename_all = "camelCase")]
-pub enum BattleResult {
-    #[strum(to_string = "Victory")]
-    victory,
-    #[strum(to_string = "Defeat")]
-    defeat,
-    #[strum(to_string = "Draw")]
-    draw,
-    #[strum(to_string = "Unknown")]
-    #[default]
-    #[serde(other)]
-    unknown,
-}
->>>>>>> 89172467
+}