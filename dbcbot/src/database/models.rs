--- conflicted
+++ resolved
@@ -1,9 +1,5 @@
 use serde::{Deserialize, Serialize};
-<<<<<<< HEAD
 use strum::Display;
-=======
-use std::fmt::Display;
->>>>>>> 243f7244
 
 /// The manager role configuration for a guild within the database.
 #[derive(Serialize, Deserialize)]
@@ -191,10 +187,7 @@
     pub record_id: i64,
     #[serde(default)]
     pub match_id: String,
-<<<<<<< HEAD
-    #[serde(default)]
-=======
->>>>>>> 243f7244
+    #[serde(default)]
     pub battles: Vec<Battle>,
 }
 #[derive(Serialize, Deserialize, PartialEq, Eq)]
@@ -224,11 +217,7 @@
     pub teams: serde_json::Value, // Assuming teams is stored as JSONB
 }
 
-<<<<<<< HEAD
 #[derive(Serialize, Deserialize, PartialEq, Eq, Clone, Debug)]
-=======
-#[derive(Serialize, Deserialize, PartialEq, Eq, Debug, sqlx::FromRow)]
->>>>>>> 243f7244
 pub struct Event {
     #[serde(default)]
     pub id: i64,
@@ -239,7 +228,6 @@
     pub battle_id: i64,
 }
 
-<<<<<<< HEAD
 #[allow(non_camel_case_types)]
 #[derive(
     Debug, Default, sqlx::Type, Serialize, Deserialize, PartialEq, Eq, Clone, Copy, Display,
@@ -322,45 +310,4 @@
     #[strum(to_string = "Unknown")]
     #[default]
     unknown,
-=======
-#[derive(Debug, sqlx::Type, Serialize, Deserialize, PartialEq, Eq)]
-#[sqlx(type_name = "mode", rename_all = "snake_case")]
-pub enum Mode {
-    BrawlBall,
-    GemGrab,
-    Heist,
-    Bounty,
-    Siege,
-    SoloShowdown,
-    DuoShowdown,
-    HotZone,
-    Knockout,
-    Takedown,
-    LoneStar,
-    BigGame,
-    RoboRumble,
-    BossFight,
-    WipeOut,
-    Duels,
-    PaintBrawl,
-    BrawlBall5v5,
-    GemGrab5v5,
-    Bounty5v5,
-    KnockOut5v5,
-}
-
-#[derive(Debug, sqlx::Type, Serialize, Deserialize, PartialEq, Eq)]
-#[sqlx(type_name = "type", rename_all = "snake_case")]
-pub enum BattleType {
-    Ranked,
-    Friendly,
-}
-
-#[derive(Debug, sqlx::Type, Serialize, Deserialize, PartialEq, Eq)]
-#[sqlx(type_name = "result", rename_all = "snake_case")]
-pub enum BattleResult {
-    Victory,
-    Defeat,
-    Draw,
->>>>>>> 243f7244
 }