--- conflicted
+++ resolved
@@ -1,6 +1,10 @@
-<<<<<<< HEAD
+use crate::{database, BotError};
 use crate::{database, BotError};
 use anyhow::anyhow;
+use base64::{
+    engine::general_purpose,
+    Engine,
+};
 use base64::{
     engine::general_purpose,
     Engine,
@@ -273,247 +277,4 @@
         Ok(bytes)
     }
 
-}
-=======
-use crate::{database, BotError};
-use anyhow::anyhow;
-use base64::{
-    engine::general_purpose,
-    Engine,
-};
-use reqwest::{Client, Response, StatusCode};
-
-pub mod models;
-
-use models::{BattleLog, PlayerProfile};
-use serde::de::DeserializeOwned;
-use tracing::debug;
-use tracing_subscriber::field::debug;
-use self::models::Brawler;
-
-/// Describes the API that the bot will use to interact with the game.
-///
-/// While we are using this mainly for Brawl Stars, you can theoretically implement this trait for any game API.
-#[allow(async_fn_in_trait)]
-pub trait GameApi {
-    /// The error type that the API can return. You can usually just use BotError.
-    type Error;
-
-    /// Creates a new instance of the API with the given token.
-    fn new(token: &str) -> Self;
-
-    /// Retrieves a player's profile along with all the player's information.
-    async fn get_player(&self, player_tag: &str) -> Result<ApiResult<PlayerProfile>, Self::Error>;
-
-    /// Retrieves a player's battle log.
-    async fn get_battle_log(&self, player_tag: &str) -> Result<ApiResult<BattleLog>, Self::Error>;
-
-    async fn get_all_brawlers(&self) -> Result<ApiResult<Vec<Brawler>>, Self::Error>;
-
-    /// Checks if the game is under maintenance by making a request to the game's API.
-    async fn check_maintenance(&self) -> Result<bool, Self::Error>;
-}
-
-/// Wrapper for the result of an API call.
-pub enum ApiResult<M> {
-    Ok(M),
-    NotFound,
-    Maintenance,
-}
-
-impl<M> ApiResult<M>
-where
-    M: DeserializeOwned,
-{
-    /// Create an API result from a response.
-    ///
-    /// If the response code is 200, an Ok variant will be returned containing the json data, which
-    /// can then be deserialized into any type that implements Serialize.
-    ///
-    /// Errors if the response code is something that is either not covered by the API
-    /// documentation or is not something that can be appropriately dealt with by the bot.
-    pub async fn from_response(response: Response) -> Result<Self, BotError> {
-        match response.status() {
-            StatusCode::OK => Ok(ApiResult::Ok(response.json().await?)),
-            StatusCode::NOT_FOUND => Ok(ApiResult::NotFound),
-            StatusCode::SERVICE_UNAVAILABLE => Ok(ApiResult::Maintenance),
-            _ => Err(anyhow!(
-                "Request failed with status code: {}\n\nResponse details: {:#?}",
-                response.status(),
-                response
-            )),
-        }
-    }
-}
-
-/// The API endpoint to retrieve resources from.
-#[derive(Debug)]
-pub struct Endpoint {
-    url: String,
-}
-
-impl Endpoint {
-    fn new(url: String) -> Self {
-        Self { url }
-    }
-    /// Append a path to retrieve a specific resource from the endpoint. e.g. pass in
-    /// format!("players/%23{}", player_tag) to get a specific player profile.
-    ///
-    /// Refer to the API documentation for the exact path.
-    fn append_path(&self, path: &str) -> String {
-        let mut full_url = self.url.clone();
-
-        full_url.push_str(path);
-
-        full_url
-    }
-}
-
-/// The Brawl Stars API.
-#[derive(Debug)]
-pub struct BrawlStarsApi {
-    /// The API token used to authenticate with the Brawl Stars API. You can get your own from the [Brawl Stars API website](https://developer.brawlstars.com/).
-    token: String,
-    /// The reqwest client used to make HTTP requests to the Brawl Stars API.
-    client: Client,
-    /// The API endpoint to request resources from.
-    endpoint: Endpoint,
-}
-
-impl GameApi for BrawlStarsApi {
-    type Error = BotError;
-
-    /// Create a new API client.
-    fn new(token: &str) -> Self {
-        Self {
-            token: token.to_string(),
-            client: Client::new(),
-            endpoint: Endpoint::new("https://bsproxy.royaleapi.dev/v1/".to_string()),
-        }
-    }
-
-    /// Get a player's profile information from the API
-    async fn get_player(&self, player_tag: &str) -> Result<ApiResult<PlayerProfile>, Self::Error> {
-        let response = self
-            .client
-            .get(
-                &self
-                    .endpoint
-                    .append_path(&format!("players/%23{}", player_tag)),
-            )
-            .header("Authorization", format!("Bearer {}", self.token))
-            .send()
-            .await?;
-
-        ApiResult::from_response(response).await
-    }
-
-    /// Get the battle log of a particular player.
-    async fn get_battle_log(&self, player_tag: &str) -> Result<ApiResult<BattleLog>, Self::Error> {
-        let response = self
-            .client
-            .get(
-                &self
-                    .endpoint
-                    .append_path(&format!("players/%23{}/battlelog", player_tag)),
-            )
-            .header("Authorization", format!("Bearer {}", self.token))
-            .send()
-            .await?;
-
-        ApiResult::from_response(response).await
-    }
-
-    /// Check whether or not the game is currently undergoing maintenance.
-    async fn check_maintenance(&self) -> Result<bool, Self::Error> {
-        // Make some arbitrary request to the server; it doesn't matter what it is
-        let response = self
-            .client
-            .get(&self.endpoint.append_path("events/rotation"))
-            .header("Authorization", format!("Bearer {}", self.token))
-            .send()
-            .await?;
-
-        match response.status() {
-            StatusCode::OK => Ok(false),
-            StatusCode::SERVICE_UNAVAILABLE => Ok(true),
-            _ => Err(anyhow!(
-                "Failed to check maintenance with status code {}",
-                response.status()
-            )),
-        }
-    }
-
-    async fn get_all_brawlers(&self) -> Result<ApiResult<Vec<Brawler>>, Self::Error> {
-        let response = self
-            .client
-            .get(&self.endpoint.append_path("brawlers"))
-            .header("Authorization", format!("Bearer {}", self.token))
-            .send()
-            .await?;
-
-        ApiResult::from_response(response).await
-    }
-}
-
-pub struct ImagesAPI {
-    endpoint: String,
-    client: Client,
-}
-impl ImagesAPI {
-    pub fn new() -> Result<Self, BotError> {
-        Ok(Self {
-            endpoint: std::env::var("IMAGES_API")?,
-            client: Client::new(),
-        })
-    }
-
-    pub async fn match_image(
-        self,
-        player1: &database::models::User,
-        player2: &database::models::User,
-    ) -> Result<Vec<u8>, BotError> {
-        let url = format!("{}/image/match", self.endpoint);
-        let response = self
-            .client
-            .get(url)
-            .header("accept", "text/plain")
-            .header("Content-Type", "application/json")
-            .json(&serde_json::json!({
-                "player1": {
-                    "discord_id": player1.discord_id,
-                    "discord_name": player1.discord_name,
-                    "player_tag": player1.player_tag,
-                    "player_name": player1.player_name,
-                    "icon": player1.icon
-                },
-                "player2": {
-                    "discord_id": player2.discord_id,
-                    "discord_name": player2.discord_name,
-                    "player_tag": player2.player_tag,
-                    "player_name": player2.player_name,
-                    "icon": player2.icon
-                }
-            }))
-            .send()
-            .await?;
-        let content = match response.text().await {
-            Ok(content) => {
-                debug!("Successfully got image from API");
-                content
-            },
-            Err(e) => {
-                return Err(anyhow!("Error getting image from API: {}\n{}", e, e.to_string()));
-            }
-        };
-        let bytes = match general_purpose::STANDARD.decode(content.clone()){
-            Ok(bytes) => bytes,
-            Err(e) => {
-                debug!("Error decoding image from API: {}\n{}", e, content);
-                return Err(anyhow!("Error decoding image from API: {}\n```json\n{}```", e, content));
-            }
-        };
-        Ok(bytes)
-    }
-}
->>>>>>> bdb70236
+}